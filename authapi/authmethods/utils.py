# This file is part of authapi.
# Copyright (C) 2014-2016  Agora Voting SL <agora@agoravoting.com>

# authapi is free software: you can redistribute it and/or modify
# it under the terms of the GNU Affero General Public License as published by
# the Free Software Foundation, either version 3 of the License.

# authapi  is distributed in the hope that it will be useful,
# but WITHOUT ANY WARRANTY; without even the implied warranty of
# MERCHANTABILITY or FITNESS FOR A PARTICULAR PURPOSE.  See the
# GNU Affero General Public License for more details.

# You should have received a copy of the GNU Affero General Public License
# along with authapi.  If not, see <http://www.gnu.org/licenses/>.

import hashlib
import json
import re
import os
import binascii
from base64 import decodestring
from datetime import timedelta, datetime
from django.conf import settings
from django.contrib.auth.models import User, AnonymousUser
from django.utils import timezone
from django.db.models import Q

from .models import ColorList, Message, Code
from api.models import ACL
from captcha.models import Captcha
from captcha.decorators import valid_captcha
from contracts import CheckException, JSONContractEncoder
from utils import json_response, get_client_ip, is_valid_url, constant_time_compare
from pipelines.base import execute_pipeline, PipeReturnvalue


EMAIL_RX = re.compile(
    r"(^[-!#$%&'*+/=?^_`{}|~0-9A-Z]+(\.[-!#$%&'*+/=?^_`{}|~0-9A-Z]+)*"  # dot-atom
    # quoted-string, see also http://tools.ietf.org/html/rfc2822#section-3.2.5
    r'|^"([\001-\010\013\014\016-\037!#-\[\]-\177]|\\[\001-\011\013\014\016-\177])*"'
    r')@((?:[A-Z0-9](?:[A-Z0-9-]{0,61}[A-Z0-9])?\.)+(?:[A-Z]{2,6}\.?|[A-Z0-9-]{2,}\.?)$)'  # domain
    r'|\[(25[0-5]|2[0-4]\d|[0-1]?\d?\d)(\.(25[0-5]|2[0-4]\d|[0-1]?\d?\d)){3}\]$', re.IGNORECASE)  # literal form, ipv4 address (SMTP 4.1.3)

LETTER_RX = re.compile("[A-Z]", re.IGNORECASE)

DNI_ALLOWED_CHARS = "1234567890QWERTYUIOPASDFGHJKLZXCVBNM"
DNI_RE = re.compile(r"^([0-9]{1,8}[A-Z]|[LMXYZ][0-9]{1,7}[A-Z])$")

RET_PIPE_CONTINUE = 0


def error(message="", status=400, field=None, error_codename=None):
    ''' Returns an error message '''
    return json_response(status=400, message=message, field=field, error_codename=error_codename)


def random_username():
    # 30 hex digits random username
    username = binascii.b2a_hex(os.urandom(14))
    try:
        User.objects.get(username=username)
        return random_username()
    except User.DoesNotExist:
        return username;


def email_constraint(val):
    ''' check that the input is an email string '''
    if not isinstance(val, str):
        return False
    return EMAIL_RX.match(val)

def date_constraint(val):
    ''' check that the input is a valid date YYYY-MM-DD '''

    try:
        datetime.strptime(val, '%Y-%m-%d')
    except:
        return False

    return True

# Pipeline
def check_tlf_whitelisted(data):
    ''' If tlf is whitelisted, accept '''
    if data.get('whitelisted', False) == True:
        return RET_PIPE_CONTINUE

    tlf = data['tlf']
    try:
        item = ColorList.objects.get(key=ColorList.KEY_TLF, value=tlf, auth_event_id=data['auth_event'].id)
        if item.action == ColorList.ACTION_WHITELIST:
            data['whitelisted'] = True
        else:
            data["tlf_blacklisted"] = True
    except:
        data["tlf_blacklisted"] = False
    return RET_PIPE_CONTINUE


def check_ip_whitelisted(data):
    '''
    If ip is whitelisted, then do not blacklist by ip in the following checkers
    '''
    if data.get('whitelisted', False) == True:
        return RET_PIPE_CONTINUE

    ip_addr = data['ip_addr']
    try:
        item = ColorList.objects.filter(key=ColorList.KEY_IP, value=ip_addr[:15],
                                        auth_event_id=data['auth_event'].id)
        for item in items:
            if item.action == ColorList.ACTION_WHITELIST:
                data['whitelisted'] = True
                break
    except:
        pass
    return RET_PIPE_CONTINUE


def check_tlf_blacklisted(data):
    ''' check if tlf is blacklisted '''
    if data.get('whitelisted', False) == True:
        return RET_PIPE_CONTINUE

    # optimization: if we have already gone through the whitelisting checking
    # we don't have do new queries
    if 'tlf_blacklisted' in data:
        if data['tlf_blacklisted']:
            return error("Blacklisted", error_codename="blacklisted")
        return RET_PIPE_CONTINUE

    tlf = data['tlf']
    try:
        item = ColorList.objects.filter(key=ColorList.KEY_TLF, value=tlf,
                action=ColorList.ACTION_BLACKLIST, auth_event_id=data['auth_event'].id)[0]
        return error("Blacklisted", error_codename="blacklisted")
    except:
        pass
    return RET_PIPE_CONTINUE


def check_ip_blacklisted(data):
    ''' check if tlf is blacklisted '''
    if data.get('whitelisted', False) == True:
        return RET_PIPE_CONTINUE

    # optimization: if we have already gone through the whitelisting checking
    # we don't have do new queries
    if 'ip_blacklisted' in data:
        if data['ip_blacklisted'] is True:
            return error("Blacklisted", error_codename="blacklisted")
        return RET_PIPE_CONTINUE

    ip_addr = data['ip_addr']
    try:
        item = ColorList.objects.filter(key=ColorList.KEY_IP, value=ip_addr[:15],
                action=ColorList.ACTION_BLACKLIST,
                auth_event_id=data['auth_event'].id)[0]
        return error("Blacklisted", error_codename="blacklisted")
    except:
        pass
    return RET_PIPE_CONTINUE


def check_tlf_total_max(data, **kwargs):
    '''
    if tlf has been sent >= MAX_SMS_LIMIT (in a period time) failed-sms
    in total->blacklist, error
    '''
    total_max = kwargs.get('max')
    period = kwargs.get('period', None)
    if data.get('whitelisted', False) == True:
        return RET_PIPE_CONTINUE

    ip_addr = data['ip_addr']
    tlf = data['tlf']
    if period:
        time_threshold = timezone.now() - timedelta(seconds=period)
        item = Message.objects.filter(tlf=tlf, created__gt=time_threshold,
                                      auth_event_id=data['auth_event'].id)
    else:
        item = Message.objects.filter(tlf=tlf, auth_event_id=data['auth_event'].id)

    if len(item) >= total_max:
        c1 = ColorList(action=ColorList.ACTION_BLACKLIST,
                       key=ColorList.KEY_IP, value=ip_addr[:15],
                       auth_event_id=data['auth_event'].id)
        c1.save()
        c2 = ColorList(action=ColorList.ACTION_BLACKLIST,
                       key=ColorList.KEY_TLF, value=tlf,
                       auth_event_id=data['auth_event'].id)
        c2.save()
        return error("Blacklisted", error_codename="blacklisted")
    return RET_PIPE_CONTINUE


def check_ip_total_max(data, **kwargs):
    '''
    if the ip has been sent more than <total_max> messages that have not been
    authenticated, blacklist it
    '''
    total_max = kwargs.get('max')
    period = kwargs.get('period', None)
    if data.get('whitelisted', False) == True:
        return RET_PIPE_CONTINUE

    ip_addr = data['ip_addr']
    if period:
        time_threshold = timezone.now() - timedelta(seconds=period)
        item = Message.objects.filter(
            ip=ip_addr[:15],
            created__gt=time_threshold,
            auth_event_id=data['auth_event'].id)
    else:
        item = Message.objects.filter(
            ip=ip_addr[:15],
            auth_event_id=data['auth_event'].id)

    if len(item) >= total_max:
        cl = ColorList(action=ColorList.ACTION_BLACKLIST,
                       key=ColorList.KEY_IP, value=ip_addr[:15],
                       auth_event_id=data['auth_event'].id)
        cl.save()
        return error("Blacklisted", error_codename="blacklisted")
    return RET_PIPE_CONTINUE


def check_sms_code(data, **kwargs):
    time_thr = timezone.now() - timedelta(seconds=kwargs.get('timestamp'))
    try:
        u = User.objects.get(userdata__tlf=data['tlf'], userdata__event=data['auth_event'])
        code = Code.objects.get(user=u.pk, code=data['code'],
                created__gt=time_thr, auth_event_id=data['auth_event'].id)
    except:
        return error('Invalid code.', error_codename='check_sms_code')
    return RET_PIPE_CONTINUE


def check_whitelisted(data, **kwargs):
    field = kwargs.get('field')
    if field == 'tlf':
        check = check_tlf_whitelisted(data)
    elif field == 'ip':
        check = check_ip_whitelisted(data)
    return check


def check_blacklisted(data, **kwargs):
    field = kwargs.get('field')
    if field == 'tlf':
        check = check_tlf_blacklisted(data)
    elif field == 'ip':
        check = check_ip_blacklisted(data)
    return check


def check_total_max(data, **kwargs):
    field = kwargs.get('field', None)
    check = 0

    if field == 'tlf':
        check = check_tlf_total_max(data, **kwargs)
    if check != 0:
        return check

    if field == 'ip':
        check = check_ip_total_max(data, **kwargs)
    return check

def check_total_connection(data, **kwargs):
    conn = Connection.objects.filter(tlf=req.get('tlf'),
                                     auth_event_id=data['auth_event'].id).count()
    if conn >= kwargs.get('times'):
        return error('Exceeded the level os attempts',
                error_codename='check_total_connection')
    conn = Connection(ip=data['ip'], tlf=data['tlf'])
    conn.save()
    return RET_PIPE_CONTINUE

def normalize_dni(dni):
    '''
    Normalizes dnis, using uppercase, removing characters not allowed and
    left-side zeros
    '''
    dni2 = ''.join([i for i in dni.upper() if i in DNI_ALLOWED_CHARS])
    last_char = ""
    dni3 = ""
    for c in dni2:
      if (last_char is "" or last_char not in '1234567890') and c == '0':
        continue
      dni3 += c
      last_char = c
    return dni3

def encode_dni(dni):
    '''
    Mark dnis with DNI prefix, and passports with PASS prefix.
    '''
    if DNI_RE.match(dni):
      return "DNI" + dni
    else:
      return "PASS" + dni

def dni_constraint(val):
    ''' check that the input is a valid dni '''
    if not isinstance(val, str):
        return False

    # Allow Passports
    if val.startswith("PASS") and len(val) < 30:
        return True

    # remove the "DNI" prefix
    val = val[3:]

    if LETTER_RX.match(val[0]):
        nie_letter = val[0]
        val = val[1:]
        if nie_letter == 'Y':
            val2 = "1" + val2
        elif nie_letter == 'Z':
            val2 = "2" + val2

    mod_letters = 'TRWAGMYFPDXBNJZSQVHLCKE'
    digits = val[:-1]
    letter = val[-1].upper()
    expected = mod_letters[int(digits) % 23]
    return letter == expected



def canonize_extra_field(extra, req):
    field_name = extra.get('name')
    field_value = req.get(field_name)
    field_type = extra.get('type')

    if field_type == 'tlf':
        req[field_name] = get_cannonical_tlf(field_value)
    elif field_type == 'dni':
        if isinstance(field_value, str):
            req[field_name] = encode_dni(normalize_dni(field_value))
<<<<<<< HEAD
=======
    elif field_type == 'bool':
        if isinstance(field_value, str):
            req[field_name] = field_value.lower().strip() not in ["", "false"]
>>>>>>> e3162163

def check_pipeline(request, ae, step='register', default_pipeline=None):
    req = json.loads(request.body.decode('utf-8'))

    if ae.extra_fields:
        for extra_field in ae.extra_fields:
            canonize_extra_field(extra_field, req)

    data = {
        'ip_addr': get_client_ip(request),
        'tlf': req.get('tlf', None),
        'code': req.get('code', None),
        'auth_event': ae
    }

    pipeline = ae.auth_method_config.get('pipeline').get('%s-pipeline' % step)
    if pipeline is None:
        if default_pipeline is None:
            return error(message="no pipeline", status=400, error_codename="no-pipeline")
        pipeline = default_pipeline


    for pipe in pipeline:
        check = getattr(eval(pipe[0]), '__call__')(data, **pipe[1])
        if check:
            data.update(json.loads(check.content.decode('utf-8')))
            data['status'] = check.status_code
            if data.get('auth_event'):
                data.pop('auth_event')
            if data.get('code'):
                data.pop('code')
            return data
    return RET_PIPE_CONTINUE


# Checkers census, register and authentication
def check_field_type(definition, field, step='register'):
    """ Checked the type of field. For example, if type is int, we can't use a str. """
    msg = ''
    if field is not None:
        if isinstance(field, str):
            if definition.get('type') == 'int' or definition.get('type') == 'bool':
                msg += "Field %s type incorrect, value %s" % (definition.get('name'), field)
            if definition.get('type') == 'image':
                if len(field) > settings.MAX_IMAGE_SIZE:
                    msg += "Field %s incorrect image size" % definition.get('name')
            elif len(field) > settings.MAX_GLOBAL_STR:
                msg += "Field %s incorrect len" % definition.get('name')
        elif isinstance(field, bool):
            if definition.get('type') != 'bool':
                msg += "Field %s type incorrect, value %s" % (definition.get('name'), field)
        elif isinstance(field, int):
            if definition.get('type') != 'int':
                msg += "Field %s type incorrect, value %s" % (definition.get('name'), field)
        elif isinstance(field, dict):
            if definition.get('type') != 'dict':
                msg += "Field %s type incorrect, value %s" % (definition.get('name'), field)
            if len(json.dumps(field)) > settings.MAX_GLOBAL_STR*10:
                msg += "Field %s incorrect len" % definition.get('name')
    return msg


def check_field_value(definition, field, req=None, ae=None, step='register'):
    """ Checked the value of field, checked regex, min., max or pipe checkers. """
    msg = ''
    if step == 'authenticate' and not definition.get('required_on_authentication'):
        return msg
    if step == 'census' and definition.get('type') == 'captcha':
        return msg
    if field is None:
        if definition.get('required'):
            msg += "Field %s is required" % definition.get('name')
    else:
        if isinstance(field, str):
            if definition.get('min') and len(field) < definition.get('min'):
                msg += "Field %s min incorrect, value %s" % (definition.get('name'), field)
            if definition.get('max') and len(field) > definition.get('max'):
                msg += "Field %s max incorrect, value %s" % (definition.get('name'), field)
        elif isinstance(field, int):
            if definition.get('min') and field < definition.get('min'):
                msg += "Field %s min incorrect, value %s" % (definition.get('name'), field)
            if definition.get('max') and field > definition.get('max'):
                msg += "Field %s max incorrect, value %s" % (definition.get('name'), field)
        if definition.get('type') == 'email':
            if not email_constraint(field):
                msg += "Field email regex incorrect, value %s" % field
        if definition.get('type') == 'dni':
            if not dni_constraint(field):
                msg += "Field dni regex incorrect, value %s" % field
        if definition.get('regex'):
            a = re.compile(definition.get('regex'))
            if not a.match(str(field)):
                msg += "Field %s regex incorrect, value %s" % (definition.get('name'), field)
        if definition.get('type') == 'date':
            if not date_constraint(field):
                msg += "Field date incorrect, value %s" % field
        if definition.get(step + '-pipeline'):
            pipedata = dict(request=req)
            name = step + '-pipeline'
            # TODO: return error instead msg
            try:
                ret = execute_pipeline(definition[name], name, pipedata, definition['name'], ae)
                if ret != PipeReturnvalue.CONTINUE:
                    #key = "stopped-field-" + name
                    #return error(key, error_codename=key)
                    msg += key
            except CheckException as e:
                #return error(
                #    JSONContractEncoder().encode(e.data['context']),
                #    error_codename=e.data['key'])
                msg += JSONContractEncoder().encode(e.data['context'])
            except Exception as e:
                #return error(
                #    "unknown-exception: " + str(e),
                #    error_codename="unknown-exception")
                msg += "unknown-exception: " + str(e)
            #active = pipedata['active']
    return msg


def check_captcha(code, answer):
    if not code or not answer or not isinstance(code, str):
        return 'Invalid captcha'
    captcha = {'captcha_code': code, 'captcha_answer': answer}
    if not valid_captcha(captcha):
        return 'Invalid captcha'
    return ''

def check_fields_in_request(req, ae, step='register', validation=True):
    """ Checked fields in extra_fields are correct, checked the type of field and the value if
    validation is True. """
    msg = ''

    if ae.extra_fields:
        if len(req) > settings.MAX_EXTRA_FIELDS * 2:
            return "Number of fields is bigger than allowed fields."
        for extra in ae.extra_fields:
            canonize_extra_field(extra, req)
            msg += check_field_type(extra, req.get(extra.get('name')), step)
            canonize_extra_field(extra, req)
            if validation:
                msg += check_field_value(extra, req.get(extra.get('name')), req, ae, step)
                if not msg and extra.get('type') == 'captcha' and step != 'census':
                    if (step == 'register' and extra.get('required')) or\
                            (step == 'authenticate' and extra.get('required_on_authentication')):
                        msg += check_captcha(req.get('captcha_code'), req.get(extra.get('name')))
    return msg


def have_captcha(ae, step='register'):
    if ae.extra_fields:
        for extra in ae.extra_fields:
            if extra.get('type') == 'captcha':
                if step == 'authenticate' and extra.get('required_on_authentication') == False:
                    return False
                return True
    return False


def exist_user(req, ae, get_repeated=False):
    msg = ''
    if req.get('email'):
        try:
            user = User.objects.get(email=req.get('email'), userdata__event=ae)
            msg += "Email %s repeat." % req.get('email')
        except:
            pass
    if req.get('tlf'):
        try:
            tlf = get_cannonical_tlf(req['tlf'])
            user = User.objects.get(userdata__tlf=tlf, userdata__event=ae)
            msg += "Tel %s repeat." % req.get('tlf')
        except:
            pass
    if req.get('username'):
        try:
            user = User.objects.get(username=r.get('username'), userdata__event=ae)
            msg += "Username %s repeat." % req.get('username')
        except:
            pass

    if not msg:
        if not ae.extra_fields:
            return ''
        # check that the unique:True extra fields are actually unique
        base_q = Q(userdata__event=ae, is_active=True)
        for extra in ae.extra_fields:
            if 'unique' in extra.keys() and extra.get('unique'):
                reg_name = extra['name']
                req_field_data = req.get(reg_name)
                if reg_name and req_field_data:
                    q = base_q & Q(userdata__metadata__contains={reg_name: req_field_data})
                    repeated_list = User.objects.filter(q)
                    if repeated_list.count() > 0:
                        msg += "%s %s repeat." % (reg_name, req_field_data)
                        user = repeated_list[0]

    if not msg:
        return ''

    if get_repeated:
        return {'msg': msg, 'user': user}

    return msg

def get_cannonical_tlf(tlf):
    from authmethods.sms_provider import SMSProvider
    con = SMSProvider.get_instance()
    return con.get_canonical_format(tlf)


def edit_user(user, req, ae):
    if ae.auth_method == 'user-and-password':
        req.pop('username')
        req.pop('password')
    elif ae.auth_method == 'email-and-password':
        req.pop('email')
        req.pop('password')
    elif ae.auth_method == 'email':
        user.email = req.get('email')
        req.pop('email')
    elif ae.auth_method == 'sms':
        if req['tlf']:
            user.userdata.tlf = get_cannonical_tlf(req['tlf'])
        else:
            user.userdata.tlf = req['tlf']
        req.pop('tlf')
    if ae.extra_fields:
        for extra in ae.extra_fields:
            if extra.get('type') == 'email':
                user.email = req.get(extra.get('name'))
                req.pop(extra.get('name'))
            elif extra.get('type') == 'tlf':
                if req[extra.get('name')]:
                    user.userdata.tlf = get_cannonical_tlf(req[extra.get('name')])
                else:
                    user.userdata.tlf = req[extra.get('name')]
                req.pop(extra.get('name'))
            elif extra.get('type') == 'password':
                user.set_password(req.get(extra.get('name')))
                req.pop(extra.get('name'))
            elif extra.get('type') == 'image':
                img = req.get(extra.get('name'))
                fname = user.username.decode()
                path = os.path.join(settings.IMAGE_STORE_PATH, fname)
                head, img2 = img.split('base64,')
                with open(path, "w") as f:
                    #f.write(decodestring(img.encode()))
                    f.write(img)
                req[extra.get('name')] = fname
    user.save()
    user.userdata.metadata = req
    user.userdata.save()
    return user


def generate_username(req, ae):
    '''
    Generates username by:
    a) if any user field is marked as userid_field, then the username will be:
      sha256(userid_field1:userid_field2:..:auth_event_id:shared_secret)
    b) in any other case, use a random username
    '''
    userid_fields = []
    if not ae.extra_fields:
        return random_username()

    for extra in ae.extra_fields:
        if 'userid_field' in extra.keys() and extra.get('userid_field'):
            val = req.get(extra.get('name', ""))
            if not isinstance(val, str):
              val = ""
            userid_fields.append(val)

    if len(userid_fields) == 0:
        return random_username()

    userid_fields.append(str(ae.id))
    userid_fields.append(settings.SHARED_SECRET.decode("utf-8"))
    return hashlib.sha256(":".join(userid_fields).encode('utf-8')).hexdigest()

def create_user(req, ae, active, creator, user=None, password=None):
    from api.models import Action
    if not user:
        user = generate_username(req, ae)

    u = User(username=user)
    u.is_active = active
    if password:
        u.set_password(password)
    u.save()

    u.userdata.event = ae
    u.userdata.save()

    is_anon = creator is None or isinstance(creator, AnonymousUser)

    action = Action(
        executer=u if is_anon else creator,
        receiver=u,
        action_name='user:register' if is_anon else 'user:added-to-census',
        event=ae,
        metadata=dict())
    action.save()

    return edit_user(u, req, ae)

def check_metadata(req, user):
    meta = user.userdata.metadata
    extra = user.userdata.event.extra_fields
    if not extra:
        return ""

    for field in extra:
        if field.get('required_on_authentication'):
            name = field.get('name')
            typee = field.get('type')

            user_value = meta.get(name)
            if (typee == 'email'):
                user_value = user.email
            elif (typee == 'tlf'):
                user_value = user.userdata.tlf

            if not constant_time_compare(user_value, req.get(name)):
                return "Incorrect authentication."
    return ""

def get_required_fields_on_auth(req, ae, q):
    '''
    Modifies a Q query adding required_on_authentication fields with the values
    from the http request, used to filter users
    '''
    if ae.extra_fields:
        for field in ae.extra_fields:
            if not field.get('required_on_authentication'):
                continue

            value = req.get(field.get('name'), '')
            typee = field.get('type')
            if typee == 'email':
                q = q & Q(email=value)
            elif typee == 'tlf':
                q = q & Q(userdata__tlf=value)
            else:
                q = q & Q(userdata__metadata__contains={field.get('name'): value})

    return q

def give_perms(u, ae):
    pipe = ae.auth_method_config.get('pipeline')
    if not pipe:
        return 'Bad config'
    give_perms = pipe.get('give_perms', [])
    for perms in give_perms:
        obj = perms.get('object_type')
        obj_id = perms.get('object_id', 0)
        if obj_id == 'UserDataId':
            obj_id = u.pk
        elif obj_id == 'AuthEventId':
            obj_id = ae.pk
        for perm in perms.get('perms'):
            acl, created = ACL.objects.get_or_create(user=u.userdata, object_type=obj, perm=perm, object_id=obj_id)
            acl.save()
    return ''<|MERGE_RESOLUTION|>--- conflicted
+++ resolved
@@ -340,12 +340,9 @@
     elif field_type == 'dni':
         if isinstance(field_value, str):
             req[field_name] = encode_dni(normalize_dni(field_value))
-<<<<<<< HEAD
-=======
     elif field_type == 'bool':
         if isinstance(field_value, str):
             req[field_name] = field_value.lower().strip() not in ["", "false"]
->>>>>>> e3162163
 
 def check_pipeline(request, ae, step='register', default_pipeline=None):
     req = json.loads(request.body.decode('utf-8'))
