# This file is part of iam.
# Copyright (C) 2014-2020  Sequent Tech Inc <legal@sequentech.io>

# iam is free software: you can redistribute it and/or modify
# it under the terms of the GNU Affero General Public License as published by
# the Free Software Foundation, either version 3 of the License.

# iam  is distributed in the hope that it will be useful,
# but WITHOUT ANY WARRANTY; without even the implied warranty of
# MERCHANTABILITY or FITNESS FOR A PARTICULAR PURPOSE.  See the
# GNU Affero General Public License for more details.

# You should have received a copy of the GNU Affero General Public License
# along with iam.  If not, see <http://www.gnu.org/licenses/>.

# This file contains all the API views
import os
import json
import requests
import mimetypes
from datetime import datetime
from django import forms
from django.core import serializers
from django.conf import settings
from django.http import Http404
from django.db.models import Q, IntegerField
from django.db.models.functions import TruncHour, Cast
from django.contrib.auth.models import User
from django.views.generic import View
from django.shortcuts import get_object_or_404
from django.http import HttpResponse
from base64 import encodestring
from django.db.models import Count, OuterRef, Subquery
from marshmallow.exceptions import ValidationError as MarshMallowValidationError

import plugins
from authmethods import (
    auth_authenticate,
    get_patched_auth_event,
    auth_authenticate_otl,
    auth_census,
    auth_register,
    auth_resend_auth_code,
    auth_public_census_query,
    auth_generate_auth_code,
    check_config,
    METHODS,
)
from authmethods.utils import reset_voter_to_preregistration
from utils import (
    check_authmethod,
    check_extra_fields,
    update_alt_methods_config,
    check_alt_auth_methods,
    check_admin_fields,
    genhmac,
    HMACToken,
    json_response,
    paginate,
    permission_required,
    random_code,
    send_mail,
    ErrorCodes,
    VALID_FIELDS,
    VALID_PIPELINES,
    filter_query,
    stack_trace_str,
)
from .decorators import login_required, get_login_user
from .models import (
    Action,
    ACL,
    AuthEvent,
    SuccessfulLogin,
    ALLOWED_ACTIONS,
    User,
    UserData,
    BallotBox,
    TallySheet,
    children_election_info_validator,
    ScheduledEventsSchema,
    OIDCProviderSchema
)

from .tasks import (
    census_send_auth_task,
    update_ballot_boxes_config,
    publish_results_task,
    unpublish_results_task,
    allow_tally_task,
    set_status_task,
    calculate_results_task,
    set_public_candidates_task
)
from captcha.views import generate_captcha
from utils import send_codes, get_client_ip, parse_json_request

# import fields checks
from pipelines.field_register import *
from pipelines.field_authenticate import *
from contracts.base import check_contract
from contracts import CheckException
import logging

LOGGER = logging.getLogger('iam')

CONTRACTS = dict(
    list_of_ints=[
      {
        'check': 'isinstance',
        'type': list
      },
      {
        'check': "iterate-list",
        'check-list': [
          {
            'check': 'isinstance',
            'type': int
          }
        ]
      }
    ],
    tally_sheet=[
      {
        'check': 'isinstance',
        'type': dict
      },
      {
        'check': 'dict-keys-exist',
        'keys': ['num_votes', 'questions', 'observations']
      },
      {
        'check': 'index-check-list',
        'index': 'num_votes',
        'check-list': [
          {
            'check': 'isinstance',
            'type': int
          },
          {
            'check': 'lambda',
            'lambda': lambda d: d >= 0
          }
        ]
      },
      {
        'check': 'index-check-list',
        'index': 'observations',
        'check-list': [
          {
            'check': 'isinstance',
            'type': str
          },
          {
            'check': 'length',
            'range': [0,2048]
          }
        ]
      },
      {
        'check': 'index-check-list',
        'index': 'questions',
        'check-list': [
          {
            'check': 'isinstance',
            'type': list
          },
          {
            'check': 'length',
            'range': [1,255]
          },
          {
            'check': "iterate-list",
            'check-list': [
              {
                'check': 'isinstance',
                'type': dict
              },
              {
                'check': 'dict-keys-exist',
                'keys': [
                    'title', 'blank_votes', 'null_votes', 'tally_type',
                    'answers'
                ]
              },
              {
                'check': 'index-check-list',
                'index': 'title',
                'check-list': [
                  {
                    'check': 'isinstance',
                    'type': str
                  },
                  {
                    'check': 'length',
                    'range': [1, 255]
                  }
                ]
              },
              {
                'check': 'index-check-list',
                'index': 'blank_votes',
                'check-list': [
                  {
                    'check': 'isinstance',
                    'type': int
                  },
                  {
                    'check': 'lambda',
                    'lambda': lambda d: d >= 0
                  }
                ]
              },
              {
                'check': 'index-check-list',
                'index': 'tally_type',
                'check-list': [
                  {
                    'check': 'isinstance',
                    'type': str
                  },
                  {
                    'check': 'lambda',
                    'lambda': lambda d: d in ['plurality-at-large']
                  }
                ]
              },
              {
                'check': 'index-check-list',
                'index': 'answers',
                'check-list': [
                  {
                    'check': 'isinstance',
                    'type': list
                  },
                  {
                    'check': 'length',
                    'range': [1,1024]
                  },
                  {
                    'check': "iterate-list",
                    'check-list': [
                      {
                        'check': 'isinstance',
                        'type': dict
                      },
                      {
                        'check': 'dict-keys-exist',
                        'keys': ['text', 'num_votes']
                      },
                      {
                        'check': 'index-check-list',
                        'index': 'text',
                        'check-list': [
                          {
                            'check': 'isinstance',
                            'type': str
                          },
                          {
                            'check': 'length',
                            'range': [1,1024]
                          }
                        ]
                      },
                      {
                        'check': 'index-check-list',
                        'index': 'num_votes',
                        'check-list': [
                          {
                            'check': 'isinstance',
                            'type': int
                          },
                          {
                            'check': 'lambda',
                            'lambda': lambda d: d >= 0
                          }
                        ]
                      }
                    ]
                  }
                ]
              }
            ]
          }
        ]
      },
      {
        'check': 'lambda',
        'lambda': lambda d: all([
          (
            sum([
              d['num_votes'],
              -q['blank_votes'],
              -q['null_votes']
            ]) * q['max']
          ) >= sum(
            [i['num_votes']  for i in q['answers']]
          )
          for q in d['questions']
        ])
      },
    ]
)

class CensusDelete(View):
    '''
    Delete census in the auth-event.

    It requires different permissions ('census-delete' or 'census-delete' and
    'census-delete-voted') depending on if the voter has already voted or not.

    The following input parameters are in the data section in json format:
    - user-ids: Required, list of ints. It's the list of ids of the affected
                users.
    - comment: Optional, string. Maximum 255 characters. It's a comment related
               to the action that will be logged in the activity.

    A single action will be created per deleted user in the activity log.
    '''
    def post(self, request, pk):
        permission_required(
            request.user, 
            'AuthEvent',
            ['edit', 'census-delete'], 
            pk
        )
        auth_event = get_object_or_404(AuthEvent, pk=pk)
        req = parse_json_request(request)
        user_ids = req.get('user-ids', [])
        comment = req.get('comment', None)
        
        # parse input
        try:
          check_contract(CONTRACTS['list_of_ints'], user_ids)
          if comment is not None:
              assert(isinstance(comment, str))
              assert(len(comment) <= 255)
        except:
            return json_response(
                status=400,
                error_codename=ErrorCodes.BAD_REQUEST
            )
        
        users = [
            get_object_or_404(
                User,
                pk=user_id, 
                userdata__event=auth_event
            )
            for user_id in user_ids
        ]

        # check if any of the users have voted, and if so require the extra
        # census-delete-voted permission for the auth_event
        action_name = 'user:deleted-from-census'
        for user in users:
            if len(
                user.userdata.serialize_children_voted_elections(auth_event)
            ) > 0:
                permission_required(
                    request.user, 
                    'AuthEvent',
                    ['edit', 'census-delete-voted'], 
                    pk
                )
                action_name = 'user:deleted-voted-from-census'
                break

        # delete user and log the delete action
        from authmethods.utils import get_trimmed_user
        for user in users:
            action = Action(
                executer=request.user,
                receiver=None,
                action_name=action_name,
                event=auth_event,
                metadata={
                    **get_trimmed_user(user, auth_event),
                    **dict(comment=comment)
                }
            )
            action.save()

            for acl in user.userdata.acls.all():
                acl.delete()
            
            user.delete()
        return json_response()

census_delete = login_required(CensusDelete.as_view())


class CensusActivate(View):
    '''
    Activates/deactivates an user in the auth-event census.

    The following input parameters are in the data section in json format:
    - user-ids: Required, list of ints. It's the list of ids of the affected
                users.
    - comment: Optional, string. Maximum 255 characters. It's a comment related
               to the action that will be logged in the activity.

    A single action will be created per user activated in the activity log.
    '''

    activate = True

    def post(self, request, pk):
        # check permissions
        permission_required(request.user, 'AuthEvent', ['edit', 'census-activation'], pk)

        # get input
        ae = get_object_or_404(AuthEvent, pk=pk)
        req = parse_json_request(request)
        user_ids = req.get('user-ids', [])
        comment = req.get('comment', None)

        # parse input
        try:
          check_contract(CONTRACTS['list_of_ints'], user_ids)
          if comment is not None:
              assert(isinstance(comment, str))
              assert(len(comment) <= 255)
        except:
            return json_response(
                status=400,
                error_codename=ErrorCodes.BAD_REQUEST)

        # activate users
        for uid in user_ids:
            u = get_object_or_404(User, pk=uid, userdata__event=ae)
            u.is_active = self.activate
            u.save()
            # autofilling autofill fields with admin data
            ae.autofill_fields(from_user=request.user, to_user=u)

            # register activity, one action per user
            action_name = 'user:activate' if self.activate else 'user:deactivate'
            action = Action(
                executer=request.user,
                receiver=u,
                action_name=action_name,
                event=ae,
                metadata=dict(comment=comment))
            action.save()

        # send codes on activation
        if self.activate:
            send_codes.apply_async(
                args=[
                  [u for u in user_ids],
                  get_client_ip(request)
                ])

        return json_response()
census_activate = login_required(CensusActivate.as_view())


class CensusDeactivate(CensusActivate):
    '''
    Deactivates an user in the auth-event census
    '''
    activate = False
census_deactivate = login_required(CensusDeactivate.as_view())


class Census(View):
    '''
    Add census in the auth-event
    '''

    def post(self, request, pk):
        permission_required(request.user, 'AuthEvent', ['edit', 'census-add'], pk)
        e = get_object_or_404(AuthEvent, pk=pk)
        error_kwargs = plugins.call("extend_add_census", e, request)

        if e.parent is not None:
            # Child authevents can't have census
            return json_response(status=400, error_codename=ErrorCodes.BAD_REQUEST)

        if error_kwargs:
            return json_response(**error_kwargs[0])
        try:
            data = auth_census(e, request)
        except:
            return json_response(status=400, error_codename=ErrorCodes.BAD_REQUEST)
        if data['status'] == 'ok':
            return json_response(data)
        else:
            return json_response(
                status=400,
                error_codename=data.get('error_codename'))

    def get(self, request, pk):
        permission_required(request.user, 'AuthEvent', ['edit', 'view-census'], pk)
        auth_event = get_object_or_404(AuthEvent, pk=pk)

        filter_str = request.GET.get('filter', None)
        query = auth_event.get_census_query()

        if filter_str is not None:
            if len(auth_event.extra_fields):
                filter_str = "%" + filter_str + "%"
                where_params = [filter_str, filter_str, filter_str]
                where_clause = '''
                    UPPER("auth_user"."username"::text) LIKE UPPER(%s)
                    OR UPPER("auth_user"."email"::text) LIKE UPPER(%s)
                    OR UPPER("api_userdata"."tlf"::text) LIKE UPPER(%s)
                '''
                
                for field in auth_event.extra_fields:
                    where_clause += '''
                        OR UPPER(api_userdata.metadata::jsonb->>%s) LIKE UPPER(%s)
                    '''
                    where_params += [field['name'], filter_str]
                
                query = query\
                    .select_related('user', 'user__user')\
                    .extra(
                        where=[where_clause],
                        params=where_params
                    )

            else:
                q = (
                    Q(user__user__username__icontains=filter_str) |
                    Q(user__user__email__icontains=filter_str) |
                    Q(user__tlf__icontains=filter_str)
                )
                query = query.filter(q)

        has_voted_str = request.GET.get('has_voted__equals', None)
        if has_voted_str is not None:
            if 'false' == has_voted_str:
                query = query\
                    .annotate(
                        logins=Count('user__successful_logins')
                    )\
                    .filter(logins__exact=0)
            elif 'true' == has_voted_str:
                query = query\
                    .annotate(
                        logins=Count('user__successful_logins')
                    )\
                    .filter(logins__gt=0)

        has_activity = request.GET.get('has_activity__equals', None)
        query = query.annotate(
            actions_count=Count("user__user__executed_actions")
        )
        if has_activity is not None:
            if 'false' == has_activity:
                query = query.filter(actions_count__exact=0)
            elif 'true' == has_activity:
                query = query.filter(actions_count__gt=0)

        # filter, with constraints
        query = filter_query(
            filters=request.GET,
            query=query,
            constraints=dict(
                filters=dict(
                    user__user__id=dict(
                        lt=int,
                        gt=int,
                    ),
                    user__user__is_active=dict(
                        equals=bool
                    ),
                    user__user__date_joined=dict(
                        lt=datetime,
                        gt=datetime
                    )
                ),
                order_by=[
                    'user__user__id',
                    'user__user__is_active',
                    'user__user__date_joined'
                ]
            ),
            prefix='census__',
            contraints_policy='ignore_invalid')

        def serializer(acl):
          return {
            "id": acl.user.user.pk,
            "username": acl.user.user.username,
            "active": acl.user.user.is_active,
            "has_activity": acl.actions_count > 0,
            "date_joined": acl.user.user.date_joined.isoformat(),
            "metadata": acl.user.serialize_data(),
            "voted_children_elections": acl.user.serialize_children_voted_elections(auth_event)
          }

        acls = paginate(
          request,
          query,
          serialize_method=serializer,
          elements_name='object_list')
        return json_response(acls)
census = login_required(Census.as_view())


class Authenticate(View):
    ''' Authenticate into the iam '''

    def post(self, request, pk):
        try:
            auth_event = get_object_or_404(
                AuthEvent,
                pk=pk
            )
        except:
            return json_response(
                status=400,
                error_codename=ErrorCodes.AUTH_EVENT_NOT_FOUND
            )

        if (auth_event.status != AuthEvent.STARTED and
            auth_event.status != AuthEvent.RESUMED and
            auth_event.auth_method_config.get("config", dict()).get("show_pdf") != True):
            return json_response(
                status=400,
                error_codename=ErrorCodes.AUTH_EVENT_NOT_STARTED
            )

        if not hasattr(request.user, 'account'):
            error_kwargs = plugins.call("extend_auth", auth_event)
            if error_kwargs:
                return json_response(**error_kwargs[0])
        try:
            data = auth_authenticate(auth_event, request)
        except Exception as error:
            LOGGER.error(
                "Authenticate.post\n" +
                f"req '{request}'\n" +
                f"error '{error}'\n" +
                f"Stack trace:\n {stack_trace_str()}"
            )
            return json_response(
                status=500,
                error_codename=ErrorCodes.INTERNAL_SERVER_ERROR
            )

        if data and 'status' in data and data['status'] == 'ok':
            user = User.objects.get(username=data['username'])
            action = Action(
                executer=user,
                receiver=user,
                action_name='user:authenticate',
                event=user.userdata.event,
                metadata=dict()
            )
            action.save()
            data["show-pdf"] = auth_event\
                .auth_method_config\
                .get("config", dict())\
                .get("show_pdf", False)

            return json_response(data)
        else:
            return json_response(
                status=400,
                error_codename=data.get('error_codename'),
                message=data.get('msg', '-')
            )
authenticate = Authenticate.as_view()


class AuthenticateOtl(View):
    ''' Authenticate into the iam '''

    def post(self, request, pk):
        try:
            e = get_object_or_404(
                AuthEvent,
                pk=pk,
                support_otl_enabled=True,
                inside_authenticate_otl_period=True
            )
        except:
            return json_response(
                status=400,
                error_codename=ErrorCodes.BAD_REQUEST
            )

        if not hasattr(request.user, 'account'):
            error_kwargs = plugins.call("extend_auth", e)
            if error_kwargs:
                return json_response(**error_kwargs[0])
        try:
            data = auth_authenticate_otl(e, request)
        except:
            return json_response(
                status=400,
                error_codename=ErrorCodes.BAD_REQUEST
            )

        if data and 'status' in data and data['status'] == 'ok':
            return json_response(data)
        else:
            return json_response(
                status=400,
                error_codename=data.get('error_codename'),
                message=data.get('msg', '-')
            )
authenticate_otl = AuthenticateOtl.as_view()


class GenerateAuthCode(View):
    ''' Admin generates auth code for an user'''

    def post(self, request, pk):
        permission_required(
            request.user, 
            'AuthEvent', 
            ['edit', 'generate-auth-code'],
            pk
        )
        auth_event = get_object_or_404(AuthEvent, pk=pk)
        try:
            out_data, user = auth_generate_auth_code(auth_event, request)
        except:
            return json_response(
                status=400,
                error_codename=ErrorCodes.BAD_REQUEST
            )

        action = Action(
            executer=request.user,
            receiver=user,
            action_name='user:generate-auth-code',
            event=user.userdata.event,
            metadata=dict()
        )
        action.save()

        return json_response(out_data)

generate_auth_code = login_required(GenerateAuthCode.as_view())


class PublicCensusQueryView(View):
    ''' Allow users to publicly query the census'''

    def post(self, request, pk):
        if int(pk) == 0:
            e = 0
        else:
            e = get_object_or_404(
                AuthEvent,
                pk=pk,
                status__in=[
                    AuthEvent.NOT_STARTED,
                    AuthEvent.STARTED,
                    AuthEvent.SUSPENDED,
                    AuthEvent.RESUMED
                ],
                allow_public_census_query=True)

        try:
            data = auth_public_census_query(e, request)
        except:
            return json_response(
                status=400,
                error_codename=ErrorCodes.BAD_REQUEST)

        if data and 'status' in data and data['status'] == 'ok':
            return json_response(data)
        else:
            return json_response(
              status=400,
              error_codename=data.get('error_codename'),
              message=data.get('msg', '-'))

public_census_query = PublicCensusQueryView.as_view()


class Ping(View):
    ''' Returns true if the user is authenticated, else returns false.
        If the user is authenticated a new authtoken is sent
    '''

    def get(self, request, pk):
        u, error, _ = get_login_user(request)
        status = None
        data = {}

        if u and error is None:
            data = {
              'auth-token': genhmac(settings.SHARED_SECRET, u.username)
            }
            status = 200
        else:
            data = error
            status = 403

        return json_response(data, status=status)
ping = Ping.as_view()


class SuccessfulLoginView(View):
    '''
    Records a successful login
    '''
    def post(self, request, pk, uid):
        # userid is not used, but recorded in the log
        user, error, khmac_obj = get_login_user(request)

        valid_data = ["AuthEvent", pk, "RegisterSuccessfulLogin"]

        auth_event = get_object_or_404(AuthEvent, pk=pk)

        # check everything is ok
        if (not user or
            error is not None or
            (
                (
                    auth_event.parent is None and 
                    str(user.userdata.event.id) != pk
                ) or (
                    auth_event.parent is not None and 
                    (
                        int(pk) not in user.userdata.event.children_election_info.get('natural_order', []) or
                        auth_event.parent_id != user.userdata.event.id
                    )
                )
            ) or
            type(khmac_obj) != HMACToken or
            khmac_obj.get_other_values() != valid_data):
            return json_response({}, status=403)

        sl = SuccessfulLogin(
            user=user.userdata, 
            is_active=user.is_active,
            auth_event=auth_event
        )
        sl.save()

        action = Action(
            executer=user,
            receiver=user,
            action_name='user:successful-login',
            event=user.userdata.event,
            metadata=dict(auth_event=pk))
        action.save()

        return json_response({}, status=200)

successful_login = SuccessfulLoginView.as_view()

class CallbackView(View):
    '''
    Records a callback
    '''
    def post(self, request, pk):
        # userid is not used, but recorded in the log
        user, error, khmac_obj = get_login_user(request)

        valid_data = ["AuthEvent", pk, "Callback"]

        # check everything is ok
        if (not user or
            error is not None or
            type(khmac_obj) != HMACToken or
            khmac_obj.get_other_values() != valid_data):
            return json_response({}, status=403)
        ae = get_object_or_404(AuthEvent, pk=pk)

        action = Action(
            executer=user,
            receiver=user,
            action_name="authevent:callback",
            event=ae)
        action.save()

        action = Action(
            receiver=user,
            action_name="authevent:callback",
            event=ae)
        action.save()

        plugins.call("extend_callback", request, ae, get_client_ip(request))

        return json_response({}, status=200)

callback = CallbackView.as_view()


class Archive(View):
    '''
    Archives an auth-event
    '''
    def post(self, request, pk):
        permission_required(request.user, 'AuthEvent', ['edit', 'archive'], pk)
        auth_event = get_object_or_404(AuthEvent, pk=pk)

        # Get all edit and view perms and convert edit into unarchive and view
        # into view-archived permissions
        acls = ACL.objects.filter(
            perm__in=['edit', 'view'],
            object_type='AuthEvent',
            object_id=pk
        )
        converter_map = dict(edit='unarchive', view='view-archived')
        for acl in acls:
            acl.perm = converter_map[acl.perm]
            acl.save()

        # register the action
        action = Action(
            executer=request.user,
            receiver=None,
            action_name='authevent:archive',
            event=auth_event,
            metadata=dict())
        action.save()

        return json_response()
archive = login_required(Archive.as_view())


class Unarchive(View):
    '''
    Unarchives an auth-event
    '''
    def post(self, request, pk):
        permission_required(request.user, 'AuthEvent', ['unarchive'], pk)
        auth_event = get_object_or_404(AuthEvent, pk=pk)

        # Reverts the archiving of an auth-event
        acls = ACL.objects.filter(
            perm__in=['unarchive', 'view-archived'],
            object_type='AuthEvent',
            object_id=pk
        )
        converter_map = {
            'unarchive': 'edit',
            'view-archived': 'view'
        }
        for acl in acls:
            acl.perm = converter_map[acl.perm]
            acl.save()
        
        # register the action
        action = Action(
            executer=request.user,
            receiver=None,
            action_name='authevent:unarchive',
            event=auth_event,
            metadata=dict())
        action.save()

        return json_response()
unarchive = login_required(Unarchive.as_view())

class VoteStatsView(View):
    '''
    Returns statistical data about votes

    This code is dependent on a postgresql backend
    '''
    def get(self, request, pk):
        permission_required(request.user, 'AuthEvent', ['view-stats', 'edit'], pk)

        auth_event = AuthEvent.objects.get(pk=pk)
        if auth_event.children_election_info:
            parents2 = auth_event.children_election_info['natural_order']
        else:
            parents2 = []

        q_base = SuccessfulLogin.objects\
            .filter(
                Q(auth_event_id=pk) |
                Q(auth_event__parent_id=pk) |
                Q(auth_event__parent_id__in=parents2)
            )
        subquery_distinct = q_base\
            .order_by('user_id', '-created')\
            .distinct('user_id')

        q = q_base\
            .annotate(hour=TruncHour('created'))\
            .values('hour')\
            .annotate(votes=Count('user_id'))\
            .order_by('hour')\
            .filter(id__in=subquery_distinct)
        
        data = dict(
            total_votes=subquery_distinct.count(),
            votes_per_hour = [
                dict(
                    hour=str(obj['hour']),
                    votes=obj['votes']
                )
                for obj in q
            ]
        )

        return json_response(data)

vote_stats = login_required(VoteStatsView.as_view())


class Register(View):
    ''' Register into the iam '''

    def post(self, request, pk):
        e = get_object_or_404(AuthEvent, pk=pk)

        if e.pk == settings.ADMIN_AUTH_ID and settings.ALLOW_ADMIN_AUTH_REGISTRATION:
            return json_response(
                status=400,
                error_codename="REGISTER_IS_DISABLED")

        # find if there's any extra field of type
        match_census_on_registration  = []
        if e.extra_fields is not None:
            match_census_on_registration = [
                f for f in e.extra_fields
                if "match_census_on_registration" in f and f['match_census_on_registration']
            ]

        if (
            (e.census == 'close') and 
            (
                len(match_census_on_registration) == 0 or
                (
                    e.status != AuthEvent.STARTED and
                    e.status != AuthEvent.RESUMED
                )
            )
        ):
            return json_response(
                status=400,
                error_codename="REGISTER_IS_DISABLED")
        # registration is closed
        if (
            e.census == 'open' and
            e.status != AuthEvent.STARTED and
            e.status != AuthEvent.RESUMED
        ):
            return json_response(
                status=400,
                error_codename="AUTH_EVENT_NOT_STARTED")

        data = auth_register(e, request)
        if data['status'] == 'ok':

            if "user" in data:
                action = Action(
                    executer=data['user'],
                    receiver=data['user'],
                    action_name='user:register',
                    event=e,
                    metadata=dict())
                action.save()
                del data['user']

            return json_response(data)
        else:
            return json_response(
                status=400,
                error_codename=data.get('error_codename'))
register = Register.as_view()


class ResendAuthCode(View):
    ''' Register into the iam '''

    def post(self, request, pk):
        auth_event = get_object_or_404(AuthEvent, pk=pk)

        # we need the patched auth event to account for alternative auth method
        # when calling to function check_allow_user_resend()
        (patched_auth_event, error) = get_patched_auth_event(auth_event, request)
        if error is not None:
            return json_response(
                status=500,
                error_codename=ErrorCodes.INTERNAL_SERVER_ERROR
            )

        # check that resend auth codes is allowed
        if not patched_auth_event.check_allow_user_resend():
            return json_response(
                status=400,
                error_codename="INVALID_REQUEST")

        # check auth event is started
        if auth_event.status not in [AuthEvent.STARTED, AuthEvent.RESUMED]:
            return json_response(
                status=400,
                error_codename="AUTH_EVENT_NOT_STARTED")

        data = auth_resend_auth_code(auth_event, request)
        if data['status'] == 'ok':
            if 'user' in data:
                action = Action(
                    executer=data['user'],
                    receiver=data['user'],
                    action_name='user:resend-authcode',
                    event=data['user'].userdata.event,
                    metadata=dict())
                action.save()
                del data['user']

            return json_response(data)
        else:
            return json_response(
                status=400,
                message=data.get('msg', '-'),
                error_codename=data.get('error_codename'))
resend_auth_code = ResendAuthCode.as_view()


class AuthEventStatus(View):
    '''
    Change the status of auth-event, its children and also calls to ballot-box
    to reflect it.
    '''

    def post(self, request, pk, status):
        alt = dict(
            notstarted="notstarted",
            started='start',
            stopped='stop',
            suspended='suspend',
            resumed='resume'
        )[status]
        permission_required(request.user, 'AuthEvent', ['edit', alt], pk)
        
        main_auth_event = get_object_or_404(AuthEvent, pk=pk)
        
        if main_auth_event.children_election_info is not None:
            children_ids = main_auth_event.children_election_info['natural_order']
        else:
            children_ids = []

        auth_events = AuthEvent.objects.filter(
            Q(pk=pk) |
            Q(parent_id=pk) |
            Q(parent_id__in=children_ids)
        )

        for auth_event in auth_events:
            # update AuthEvent
            if auth_event.status != status:
                # enforce state transitions make sense
                if not auth_event.allow_set_status(status):
                    return json_response(
                        status=400,
                        data=dict(
                            next_status=status,
                            current_status=auth_event.status
                        ),
                        error_codename="INVALID_STATUS_TRANSITION"
                    )

                auth_event.status = status
                auth_event.save()

                # trace the event
                if auth_event.id != pk:
                    metadata = dict(auth_event=auth_event.id)
                else:
                    metadata = dict()
                action = Action(
                    executer=request.user,
                    receiver=None,
                    action_name='authevent:' + alt,
                    event=main_auth_event,
                    metadata=metadata
                )
                action.save()

        set_status_task.apply_async(
            args=[
                alt,
                request.user.id,
                main_auth_event.id
            ]
        )

        return json_response(
            status=200, 
            message='Authevent status: %s' % status
        )
ae_status = login_required(AuthEventStatus.as_view())


class GetPerms(View):
    ''' Returns the permission token if the user has this perm '''

    def post(self, request):
        data = {'status': 'ok'}

        try:
            req = parse_json_request(request)
        except:
            return json_response(
                status=400,
                error_codename=ErrorCodes.BAD_REQUEST)

        if 'permission' not in req or 'object_type' not in req:
            return json_response(
                status=400,
                error_codename=ErrorCodes.BAD_REQUEST)

        object_type = req['object_type']
        perms = req['permission'].split("|")
        obj_id = req.get('object_id', 0)

        filtered_perms = "|".join([
            perm
            for perm in perms
            if (
                request.user.is_superuser or
                request.user.userdata.has_perms(object_type, perm, obj_id)
            )
        ])

        if len(filtered_perms) == 0:
            return json_response(
                status=400,
                error_codename=ErrorCodes.BAD_REQUEST)

        msg = ':'.join((request.user.username, object_type, str(obj_id), filtered_perms))

        data['permission-token'] = genhmac(settings.SHARED_SECRET, msg)
        return json_response(data)
getperms = login_required(GetPerms.as_view())


class ACLView(View):
    ''' Returns the permission token if the user has this perm '''

    def delete(self, request, username, object_type, perm, object_id=0):
        permission_required(request.user, 'ACL', 'delete')
        u = get_object_or_404(User, username=username)
        for acl in u.userdata.get_perms(object_type, perm, object_id):
            acl.delete()
        data = {'status': 'ok'}
        return json_response(data)

    def get(self, request, username, object_type, perm, object_id=0):
        permission_required(request.user, 'ACL', 'view')
        data = {'status': 'ok'}
        u = get_object_or_404(User, username=username)
        if u.userdata.has_perms(object_type, perm, object_id):
            data['perm'] = True
        else:
            data['perm'] = False
        return json_response(data)

    def post(self, request):
        permission_required(request.user, 'ACL', 'create')
        data = {'status': 'ok'}

        try:
            req = parse_json_request(request)

            user_id = req.get('userid', None)
            assert(isinstance(user_id, int))

            perms = req.get('perms', [])
            assert(isinstance(perms, list))
        except:
            return json_response(
                status=400,
                error_codename=ErrorCodes.BAD_REQUEST)

        u = User.objects.get(pk=req.get('userid', None))
        for perm in perms:
            user = get_object_or_404(UserData, user__username=perm['user'])
            acl = ACL(user=user, perm=perm['perm'], object_type=perm['object_type'],
                    object_id=perm.get('object_id', 0))
            acl.save()
        return json_response(data)
acl = login_required(ACLView.as_view())

class ACLMine(View):
    ''' Returns the user ACL perms '''

    def get(self, request):
        object_type = request.GET.get('object_type', None)
        object_id = request.GET.get('object_id', None)
        perm = request.GET.get('perm', None)

        data = {'status': 'ok', 'perms': []}
        q = Q()
        if object_type:
            q = Q(object_type=object_type)
        if object_id:
            q &= Q(object_id=object_id)
        if perm:
            perms = perm.split('|')
            q &= Q(perm__in=perms)

        query = request.user.userdata.acls.filter(q)

        acls = paginate(request, query,
                       serialize_method='serialize',
                       elements_name='perms')
        data.update(acls)
        return json_response(data)
aclmine = login_required(ACLMine.as_view())


class Activity(View):
    '''
    Returns the list of actions related to an election or filtered by
    receiver_id, executer_id or a list of actions.

    Returns  the data ordered by creation date, first the most recent.

    Allowed GET params:
    - executer_id: Int, optional. Number of the executer of the action to filter
      by. Example: "56".

    - receiver_id: Int, optional. Number of the receiver of the action to filter
      by. Example: "56".

    - actions: List, optional. Actions to filter by. The list is pipe ('|')
      separated. Example: "election:create|voter:deactivate".

    - filter: String, optional. A string to filter in some of the fields of the
      model.
    '''
    @login_required
    def get(request, pk=None):
        # get allowed filters
        executer_id = request.GET.get('executer_id', None)
        receiver_id = request.GET.get('receiver_id', None)
        actions = request.GET.get('actions', None)
        filter_str = request.GET.get('filter', None)

        # the global event activity list requires a different permission
        if receiver_id is None:
            permission_required(
                request.user,
                'AuthEvent',
                ['event-view-activity', 'edit'],
                pk)
        else:
            permission_required(
                request.user,
                'AuthEvent',
                ['event-view-activity', 'event-receiver-view-activity', 'edit'],
                pk)

        # validate input
        try:
            executer_id = int(executer_id) if executer_id is not None else None
            receiver_id = int(receiver_id) if receiver_id is not None else None
            if actions is not None:
                actions = actions.split('|')
                for action in actions:
                    assert((action, action) in ALLOWED_ACTIONS)
        except Exception as e:
            return json_response(
                status=400,
                error_codename=ErrorCodes.BAD_REQUEST)

        # apply filters
        q = Q()
        if receiver_id:
            q = Q(receiver__pk=receiver_id)
        if executer_id:
            q &= Q(executer__pk=executer_id)
        if actions:
            q &= Q(action_name__in=actions)
        event = get_object_or_404(AuthEvent, pk=pk)
        query = event.related_actions.filter(q)

        if filter_str is not None:
            q2 = (
              Q(executer__username__icontains=filter_str) |
              Q(executer__email__icontains=filter_str) |
              Q(executer__userdata__tlf__icontains=filter_str) |

              Q(receiver__username__icontains=filter_str) |
              Q(receiver__email__icontains=filter_str) |
              Q(receiver__userdata__tlf__icontains=filter_str) |

              Q(action_name__icontains=filter_str) |
              Q(metadata__icontains=filter_str)
            )
            query = query.filter(q2)

        # filter, with constraints
        query = filter_query(
            filters=request.GET,
            query=query,
            constraints=dict(
                filters=dict(
                    id=dict(
                        lt=int,
                        gt=int,
                        equals=int
                    ),
                    executer__id=dict(
                        lt=int,
                        gt=int,
                    ),
                    receiver__id=dict(
                        lt=int,
                        gt=int,
                    ),
                    created=dict(
                        lt=datetime,
                        gt=datetime
                    )
                ),
                order_by=[
                    'created',
                    'executer__id',
                    'receiver__id'
                ],
                default_ordery_by='-created'
            ),
            prefix='activity__',
            contraints_policy='ignore_invalid')


        # paginate query and return
        data = {'status': 'ok', 'activity': []}
        activity_paged = paginate(
            request,
            query,
            serialize_method='serialize',
            elements_name='activity')
        data.update(activity_paged)
        return json_response(data)

activity = login_required(Activity.as_view())

class EditChildrenParentView(View):
    @login_required
    def post(request, pk):
        '''
        Edit the Children Info or Parent info of
        an election
        '''
        from authmethods.utils import verify_children_election_info
        permission_required(request.user, 'AuthEvent', 'edit', pk)
        auth_event = get_object_or_404(
            AuthEvent,
            pk=pk,
            status=AuthEvent.NOT_STARTED
        )
        try:
            req = parse_json_request(request)
        except:
            return json_response(
                status=400,
                error_codename=ErrorCodes.BAD_REQUEST)

        # check parent_id
        parent_id = req.get('parent_id', None)
        children_election_info = req.get('children_election_info', None)
        parent = None
        if parent_id is not None:
            if (
                type(parent_id) is not int or
                AuthEvent.objects.filter(pk=parent_id).count() != 1
            ):
                return json_response(
                    status=400,
                    error_codename="INVALID_PARENT_ID"
                )
            parent = AuthEvent.objects.get(pk=parent_id)
            auth_event.parent = parent
        else:
            auth_event.parent = None

        # children_election_info
        # 
        # There's a difference here with when an election is created:
        # children_election_info is verified to relate to valid elections
        # that the requesting user can edit
        if children_election_info is not None:
            try:
                children_election_info_validator(children_election_info)
                verify_children_election_info(
                    auth_event, 
                    request.user, 
                    ['edit'],
                    children_election_info
                )
            except:
                return json_response(
                    status=400,
                    error_codename="INVALID_CHILDREN_ELECTION_INFO"
                )
            auth_event.children_election_info = children_election_info
        else: 
            auth_event.children_election_info = None
        
        auth_event.save()
        data = {'status': 'ok', 'id': auth_event.pk}
        return json_response(data)

edit_children_parent = EditChildrenParentView.as_view()

class AuthEventView(View):
    @login_required
    def post(request, pk=None):
        '''
            Creates a new auth-event or edit auth_event
            create_authevent permission required or
            edit_authevent permission required
        '''
        try:
            req = parse_json_request(request)
        except:
            return json_response(
                status=400,
                error_codename=ErrorCodes.BAD_REQUEST)

        if pk is None: # create
            # requires create perm
            permission_required(request.user, 'AuthEvent', 'create')

            # we allow to request a specific AuthEvent id, and we allow to do an
            # "upsert", i.e. if the AuthEvent exists, update it instead of 
            # create it. But we need to verify permissions in that case.
            requested_id = req.get('id', None)
            election_exists = False
            if requested_id and isinstance(requested_id, int):
                count_existing_elections = AuthEvent\
                    .objects\
                    .filter(pk=requested_id)\
                    .count()
                if count_existing_elections != 0:
                    permission_required(
                        request.user,
                        'AuthEvent',
                        'edit',
                        requested_id
                    )
                    election_exists = True
            else:
              requested_id = None

            auth_method = req.get('auth_method', '')

            # check if send code method is authorized
            disable_auth_method = False
            extend_info = plugins.call(
                "extend_disable_auth_method",
                auth_method,
                None
            )
            if extend_info:
                for info in extend_info:
                     disable_auth_method = info
            if disable_auth_method:
                return json_response(
                    status=400,
                    error_codename=ErrorCodes.BAD_REQUEST)

            msg = check_authmethod(auth_method)
            if msg:
                return json_response(status=400, message=msg)

            from copy import deepcopy
            auth_method_config = deepcopy({
                    "config": METHODS.get(auth_method).CONFIG,
                    "pipeline": METHODS.get(auth_method).PIPELINES
            })
            config = req.get('auth_method_config', None)
            if config:
                msg += check_config(config, auth_method, req)

            extra_fields = req.get('extra_fields', None)
            if extra_fields:
                msg += check_extra_fields(
                    extra_fields,
                    METHODS.get(auth_method).MANDATORY_FIELDS
                )

            alternative_auth_methods = req.get('alternative_auth_methods', None)
            if alternative_auth_methods:
                msg += check_alt_auth_methods(req)
                update_alt_methods_config(alternative_auth_methods)

            scheduled_events = req.get('scheduled_events', None)
            if scheduled_events:
                try:
                    ScheduledEventsSchema().load(scheduled_events)
                except MarshMallowValidationError as error:
                    msg += "scheduled_events: " + str(error.messages)

            oidc_providers = req.get('oidc_providers', None)
            if oidc_providers:
                try:
                    OIDCProviderSchema(many=True)\
                        .load(data=oidc_providers)
                except MarshMallowValidationError as error:
                    msg += "oidc_providers: " + str(error.messages)

            admin_fields = req.get('admin_fields', None)
            if admin_fields:
                msg += check_admin_fields(
                    admin_fields,
                    METHODS.get(auth_method).MANDATORY_FIELDS
                )

            # check census mode
            census = req.get('census', '')
            if not census in ('open', 'close'):
                return json_response(
                    status=400,
                    error_codename="INVALID_CENSUS_TYPE")
            error_kwargs = plugins.call("extend_type_census", census)
            if error_kwargs:
                return json_response(**error_kwargs[0])

            # check if it has ballot boxes
            has_ballot_boxes = req.get('has_ballot_boxes', False)
            if not isinstance(has_ballot_boxes, bool):
                return json_response(
                    status=400,
                    error_codename="INVALID_BALLOT_BOXES")
            
            # check if it has support_otl_enabled
            support_otl_enabled = req.get('support_otl_enabled', False)
            if not isinstance(support_otl_enabled, bool):
                return json_response(
                    status=400,
                    error_codename="INVALID_SUPPORT_OTL_ENABLED")

            # check if it has hide_default_login_lookup_field
            hide_default_login_lookup_field = req.get(
                'hide_default_login_lookup_field',
                False
            )
            if not isinstance(hide_default_login_lookup_field, bool):
                return json_response(
                    status=400,
                    error_codename="INVALID_HIDE_DEFAULT_LOGIN_LOOKUP_FIELD")

            # check if census public can query the census
            allow_public_census_query = req.get('allow_public_census_query', False)
            if not isinstance(allow_public_census_query, bool):
                return json_response(
                    status=400,
                    error_codename="INVALID_PUBLIC_CENSUS_QUERY")

            based_in = req.get('based_in', None)
            if (
                based_in and 
                not ACL.objects.filter(
                    user=request.user.userdata,
                    perm='edit',
                    object_type='AuthEvent',
                    object_id=based_in
                )
            ):
                msg += "Invalid id to based_in"
            
            # check parent_id
            parent_id = req.get('parent_id', None)
            parent = None
            if parent_id:
                if (
                    type(parent_id) is not int or
                    AuthEvent.objects.filter(pk=parent_id).count() != 1
                ):
                    return json_response(
                        status=400,
                        error_codename="INVALID_PARENT_ID")
                parent = AuthEvent.objects.get(pk=parent_id)
            
            # children_election_info
            children_election_info = req.get('children_election_info', None)
            if children_election_info:
                try:
                    children_election_info_validator(children_election_info)
                except:
                    return json_response(
                        status=400,
                        error_codename="INVALID_CHILDREN_ELECTION_INFO")


            # Note that a login is only complete if a call has been received and
            # accepted at /authevent/<ID>/successful_login
            num_successful_logins_allowed = req.get(
                'num_successful_logins_allowed', 0)
            if type(num_successful_logins_allowed) is not int:
                msg += "num_successful_logins_allowed invalid type"

            if msg:
                return json_response(
                    status=400,
                    message=msg,
                    error_codename=ErrorCodes.BAD_REQUEST)

            if config:
                auth_method_config.get('config').update(config)

            election_options = dict(
                auth_method=auth_method,
                auth_method_config=auth_method_config,
                extra_fields=extra_fields,
                admin_fields=admin_fields,
                parent=parent,
                census=census,
                num_successful_logins_allowed=num_successful_logins_allowed,
                children_election_info=children_election_info,
                based_in=based_in,
                has_ballot_boxes=has_ballot_boxes,
                hide_default_login_lookup_field=hide_default_login_lookup_field,
                allow_public_census_query=allow_public_census_query,
                support_otl_enabled=support_otl_enabled,
                alternative_auth_methods=alternative_auth_methods,
                scheduled_events=scheduled_events,
                oidc_providers=oidc_providers,
            )
            # If the election exists, we are doing an update. Else, we are 
            # doing an insert. We use this update method instead of just 
            # creating an AuthEvent with the election id set because it would
            # fail to set some properties like the AuthEvent.created attribute.
            if election_exists:
                AuthEvent.objects\
                    .filter(pk=requested_id)\
                    .update(**election_options)
                ae = AuthEvent.objects.get(pk=requested_id)
            else:
                ae = AuthEvent(
                    # this is needed to set the election id if election id is
                    # supplied but the election doesn't exist
                    pk=requested_id,
                    **election_options
                )
                ae.save()

            # if requested a specific id, we will update the authevent autoinc
            # sequence id, otherwise we might have conflicts in future
            # auth events creation
            if requested_id:
                from django.db import connection
                with connection.cursor() as cursor:
                    cursor.execute(
                        '''
                        select
                            setval(
                                'api_authevent_id_seq',
                                GREATEST(
                                    (SELECT MAX(id) FROM api_authevent),
                                    nextval('api_authevent_id_seq') - 1
                                )
                            );
                        '''
                    )

            acl = ACL(
                user=request.user.userdata,
                perm='edit', 
                object_type='AuthEvent',
                object_id=ae.id
            )
            acl.save()
            acl = ACL(
                user=request.user.userdata,
                perm='create',
                object_type='UserData',
                object_id=ae.id
            )
            acl.save()

            action = Action(
                executer=request.user,
                action_name='authevent:create',
                event=ae,
                metadata=dict(
                    auth_method=auth_method,
                    auth_method_config=auth_method_config,
                    extra_fields=extra_fields,
                    admin_fields=admin_fields,
                    census=census,
                    num_successful_logins_allowed=num_successful_logins_allowed,
                    hide_default_login_lookup_field=hide_default_login_lookup_field,
                    based_in=based_in
                )
            )
            action.save()

            # if necessary, generate captchas
            from authmethods.utils import have_captcha
            if have_captcha(ae):
                generate_captcha(settings.PREGENERATION_CAPTCHA)

        else: # edit
            permission_required(request.user, 'AuthEvent', 'edit', pk)
            auth_method = req.get('auth_method', '')
            msg = check_authmethod(auth_method)
            if msg:
                return json_response(status=400, message=msg)

            # check if send code method is authorized
            disable_auth_method = False
            extend_info = plugins.call("extend_disable_auth_method", auth_method, pk)
            if extend_info:
                for info in extend_info:
                     disable_auth_method = info
            if disable_auth_method:
                return json_response(
                    status=400,
                    error_codename=ErrorCodes.BAD_REQUEST)

            config = req.get('auth_method_config', None)
            if config:
                msg += check_config(config, auth_method, req)

            extra_fields = req.get('extra_fields', None)
            if extra_fields:
                msg += check_extra_fields(extra_fields)

            alternative_auth_methods = req.get('alternative_auth_methods', None)
            if alternative_auth_methods:
                msg += check_alt_auth_methods(req)
                update_alt_methods_config(alternative_auth_methods)

            if msg:
                return json_response(status=400, message=msg)

            ae = AuthEvent.objects.get(pk=pk)
            ae.auth_method = auth_method
            if config:
                ae.auth_method_config.get('config').update(config)
            if extra_fields:
                ae.extra_fields = extra_fields
            ae.save()

            # TODO: Problem if object_id is None, change None by 0
            acl = get_object_or_404(
                ACL,
                user=request.user.userdata,
                perm='edit',
                object_type='AuthEvent',
                object_id=ae.pk
            )

            action = Action(
                executer=request.user,
                action_name='authevent:edit',
                event=ae,
                metadata=dict(
                    auth_method=auth_method,
                    auth_method_config=ae.auth_method_config.get('config'),
                    extra_fields=extra_fields
                )
            )
            action.save()


        data = {'status': 'ok', 'id': ae.pk, 'perm': acl.get_hmac()}
        return json_response(data)

    def get(self, request, pk=None):
        '''
            Lists all AuthEvents if not pk. If pk show the event with this pk
        '''
        data = {'status': 'ok'}
        user, _, _ = get_login_user(request)

        if pk:
            e = AuthEvent.objects.get(pk=pk)
            if (user is not None and user.is_authenticated and
                permission_required(
                    user,
                    'AuthEvent',
                    ['edit', 'view', 'view-archived'],
                    e.id,
                    return_bool=True)):
                aes = e.serialize()
            else:
                aes = e.serialize_restrict()

            extend_info = plugins.call("extend_ae_info", user, e)
            if extend_info:
                for info in extend_info:
                    aes.update(info.serialize())

            data['events'] = aes
        else:
            ids = request.GET.get('ids', None)
            only_parent_elections = request.GET.get('only_parent_elections', None)
            has_perms = request.GET.get('has_perms', None)
            q = Q()
            if ids is not None:
                try:
                    ids = ids.split('|')
                    ids = [int(id) for id in ids]
                    q &= Q(id__in=ids)
                except:
                    ids = None

            serialize_method = 'serialize_restrict'
            if (
                user is not None and
                user.is_authenticated and
                user.userdata is not None
            ):
                if has_perms is not None:
                    perms_split = has_perms.split('|')
                    q &= Q(
                        id__in=user.userdata.acls\
                            .filter(
                                object_type='AuthEvent',
                                perm__in=perms_split
                            )\
                            .annotate(
                                object_id_int=Cast(
                                    'object_id',
                                    output_field=IntegerField()
                                )
                            )\
                            .values('object_id_int')
                    )
            
                    if (
                        'view' in perms_split or
                        'edit' in perms_split or
                        'view-archived' in perms_split
                    ):
                        serialize_method = 'serialize'

            if only_parent_elections is not None:
                q &= (
                    Q(parent_id=None) |
                    Q(parent_id__isnull=False, children_election_info__isnull=False) |
                    ~Q(
                        parent_id__in=user.\
                            userdata.\
                            acls\
                            .filter(
                                object_type='AuthEvent',
                                perm__in=perms_split
                            )\
                            .annotate(
                                object_id_int=Cast(
                                    'object_id',
                                    output_field=IntegerField()
                                )
                            )\
                            .values('object_id_int')
                    )
                )

            events = AuthEvent.objects.filter(q)
            aes = paginate(
                request, 
                events,
                serialize_method=serialize_method,
                elements_name='events'
            )
            data.update(aes)
        return json_response(data)

    @login_required
    def delete(request, pk):
        '''
            Delete a auth-event.
            delete_authevent permission required
        '''
        permission_required(request.user, 'AuthEvent', ['edit', 'delete'], pk)

        ae = AuthEvent.objects.get(pk=pk)
        ae.delete()

        data = {'status': 'ok'}
        return json_response(data)
authevent = AuthEventView.as_view()


class AuthEventModule(View):
    def get(self, request, name=None):
        '''
            Lists all existing modules if not pk. If pk show the module given.
        '''
        if name is None: # show all
            data = {'methods': []}
            for k in METHODS.keys():
                desc = METHODS.get(k).DESCRIPTION
                config = METHODS.get(k).CONFIG
                pipe = VALID_PIPELINES
                meta = VALID_FIELDS
                data['methods'].append(
                        [k, {
                                'description': desc,
                                'auth_method_config': config,
                                'pipelines': pipe,
                                'extra_fields': meta,
                            }]
                )
        elif name in METHODS.keys(): # show module
            desc = METHODS.get(name).DESCRIPTION
            config = METHODS.get(name).CONFIG
            pipe = VALID_PIPELINES
            meta = VALID_FIELDS
            data = {
                    name: {
                        'description': desc,
                        'auth_method_config': config,
                        'pipelines': pipe,
                        'extra_fields': meta,
                    }
            }
        return json_response(data)
authevent_module = AuthEventModule.as_view()


class UserView(View):
    def post(self, request):
        ''' Edit user. Only can change password. '''
        pk = request.user.pk
        user = request.user

        permission_required(user, 'UserData', 'edit', pk)
        permission_required(user, 'AuthEvent', 'create')

        try:
            req = parse_json_request(request)
        except:
            return json_response(
                status=400,
                error_codename=ErrorCodes.BAD_REQUEST)

        old_pwd = req.get('old_pwd', '')
        new_pwd = req.get('new_pwd', '')
        if not old_pwd or not new_pwd:
            return json_response(
                status=400,
                error_codename=ErrorCodes.BAD_REQUEST)

        if not user.check_password(old_pwd):
            return json_response(
                status=400,
                error_codename="INVALID_OLD_PASSWORD")

        user.set_password(new_pwd)
        user.save()
        data = {'status': 'ok'}
        return json_response(data)

    def get(self, request, pk=None):
        ''' Get user info '''
        userdata = None
        if pk is None:
            pk = request.user.pk
            userdata = request.user.userdata
        permission_required(request.user, 'UserData', 'edit', pk)
        if userdata is None:
            userdata = get_object_or_404(UserData, pk=pk)
        data = userdata.serialize()
        extend_info = plugins.call("extend_user_info", userdata.user)
        if extend_info:
            for info in extend_info:
                data.update(info.serialize())
        return json_response(data)
user = login_required(UserView.as_view())


class UserExtraView(View):
    def post(self, request):
        ''' Edit user. Only can change userdata's metadata. '''
        pk = request.user.pk
        user = request.user

        permission_required(user, 'UserData', 'edit', pk)
        permission_required(user, 'AuthEvent', 'create')

        try:
            new_metadata = parse_json_request(request)
        except:
            return json_response(
                status=400,
                error_codename=ErrorCodes.BAD_REQUEST)

        if not new_metadata:
            return json_response(
                status=400,
                error_codename=ErrorCodes.BAD_REQUEST)

        userdata = request.user.userdata
        if userdata is None:
            userdata = get_object_or_404(UserData, pk=pk)

        aeid = settings.ADMIN_AUTH_ID
        ae = AuthEvent.objects.get(pk=aeid)
        aes = ae.serialize_restrict()

        editable = set([
          f.get('name')
          for f in aes.get('extra_fields', [])
          if f.get('user_editable', False)
        ])

        for key, value in new_metadata.items():
            if key not in editable:
                return json_response(
                    status=400,
                    error_codename=ErrorCodes.BAD_REQUEST)
            userdata.metadata[key] = value

        userdata.save()
        data = {'status': 'ok'}
        return json_response(data)

    def get(self, request):
        ''' Get user info '''
        pk = request.user.pk
        userdata = request.user.userdata
        permission_required(request.user, 'UserData', 'edit', pk)
        if userdata is None:
            userdata = get_object_or_404(UserData, pk=pk)
        data = userdata.serialize()
        metadata = userdata.serialize_metadata()
        data['metadata'] = metadata
        extend_info = plugins.call("extend_user_info", userdata.user)
        if extend_info:
            for info in extend_info:
                data.update(info.serialize())
        return json_response(data)
user_extra = login_required(UserExtraView.as_view())


class UserResetPwd(View):
    ''' Reset password. '''
    def post(self, request):
        pk = request.user.pk
        user = request.user

        permission_required(user, 'UserData', 'edit', pk)
        permission_required(user, 'AuthEvent', 'create')

        new_pwd = random_code(8)
        send_mail.apply_async(args=[
                'Reset password',
                'This is your new password: %s' % new_pwd,
                user.email])
        user.set_password(new_pwd)
        user.save()
        data = {'status': 'ok'}
        return json_response(data)
reset_pwd = login_required(UserResetPwd.as_view())


class UserAuthEvent(View):
    def get(self, request):
        ''' Get ids auth-event of request user. '''
        acls = ACL.objects.filter(
            user=request.user.pk,
            object_type='AuthEvent',
            perm='edit'
        )
        ae_ids = []
        for acl in acls:
            ae_ids.append(acl.object_id)
        data = {'ids-auth-event': ae_ids}
        return json_response(data)
user_auth_event = login_required(UserAuthEvent.as_view())


class CensusSendAuth(View):
    def post(self, request, pk):
        ''' Send authentication emails to the whole census '''
        permission_required(request.user, 'AuthEvent', ['edit', 'send-auth'], pk)

        data = {'msg': 'Sent successful'}
        # first, validate input
        auth_event = get_object_or_404(AuthEvent, pk=pk)

        try:
            req = parse_json_request(request)
        except:
            return json_response(
                status=400, error_codename=ErrorCodes.BAD_REQUEST
            )

        userids = req.get("user-ids", None)
        if userids is None:
            permission_required(
                request.user, 'AuthEvent', ['edit', 'send-auth-all'], pk
            )
        extra_req = req.get('extra', {})
        auth_method = (
            req.get("auth-method", None)
            if req.get("auth-method", None)
            else auth_event.auth_method
        )
        # force extra_req type to be a dict
        if not isinstance(extra_req, dict):
            return json_response(
                status=400,
                error_codename=ErrorCodes.BAD_REQUEST)

        # check if send code method is authorized
        disable_auth_method = False
        extend_info = plugins.call("extend_disable_auth_method", auth_method, pk)
        if extend_info:
            for info in extend_info:
                 disable_auth_method = info
        if disable_auth_method:
            return json_response(
                status=400,
                error_codename=ErrorCodes.BAD_REQUEST)

        if req.get('msg', '') or req.get('subject', ''):
            config = {}
            if req.get('msg', ''):
                config['msg'] = req.get('msg', '')
            if req.get('html_message', None):
                config['html_message'] = req.get('html_message', '')
            if req.get('subject', ''):
                config['subject'] = req.get('subject', '')
            if req.get('filter', None):
                config['filter'] = req.get('filter', None)
        else:
            census_send_auth_task.apply_async(
                args=[
                pk,
                get_client_ip(request),
                None,
                userids,
                auth_method,
                request.user.id,
                ],
                kwargs=extra_req
            )
            return json_response(data)

        if config.get('msg', None) is not None:
            if (
                type(config.get('msg', '')) != str or
                len(config.get('msg', '')) > settings.MAX_AUTH_MSG_SIZE[auth_method]
            ):
                return json_response(
                    status=400,
                    error_codename=ErrorCodes.BAD_REQUEST)

        if config.get('html_message', None) is not None:
            if (
                type(config.get('html_message', '')) != str or
                len(config.get('html_message', '')) > settings.MAX_AUTH_MSG_SIZE[auth_method]
            ):
                return json_response(
                    status=400,
                    error_codename=ErrorCodes.BAD_REQUEST)

        if config.get('filter', None) is not None:
            if (
                type(config.get('filter', None)) != str or
                config.get('filter', None) not in ['voted', 'not_voted']
            ):
                return json_response(
                    status=400,
                    error_codename=ErrorCodes.BAD_REQUEST)

        census_send_auth_task.apply_async(
            args=[
            pk,
            get_client_ip(request),
            config, userids,
            auth_method,
            request.user.id,
            ],
            kwargs=extra_req
        )
        return json_response(data)
census_send_auth = login_required(CensusSendAuth.as_view())


class CensusResetVoter(View):
    def post(self, request, pk):
        '''
        Reset a voter's registration fields to a pre-registration state. Can
        only be executed for voters who did not vote.
        '''
        permission_required(
            request.user,
            'AuthEvent',
            ['edit', 'reset-voter'],
            pk
        )

        data = dict(status='ok')
        
        # first, validate input
        auth_event = get_object_or_404(AuthEvent, pk=pk)
        try:
            req = parse_json_request(request)
        except:
            return json_response(
                status=400,
                error_codename=ErrorCodes.BAD_REQUEST
            )
        # check data format
        user_ids = req.get("user-ids", None)
        comment = req.get('comment', None)
        try:
          check_contract(CONTRACTS['list_of_ints'], user_ids)
          if comment is not None:
              assert(isinstance(comment, str))
              assert(len(comment) <= 255)
        except:
            return json_response(
                status=400,
                error_codename=ErrorCodes.BAD_REQUEST)

        # get voters
        users = [
            get_object_or_404(
                User,
                pk=user_id, 
                userdata__event=auth_event
            )
            for user_id in user_ids
        ]
        # check voter didn't vote
        for user in users:
            if len(
                user.userdata.serialize_children_voted_elections(auth_event)
            ) > 0:
                return json_response(
                    status=400,
                    error_codename=ErrorCodes.BAD_REQUEST
                )
        # all checks passed: let's reset the voters

        from authmethods.utils import get_trimmed_user

        for user in users:
            trimmed_user_before = get_trimmed_user(user, auth_event)
            reset_voter_to_preregistration(user)
            action = Action(
                executer=request.user,
                receiver=user,
                action_name='user:reset-voter',
                event=auth_event,
                metadata={
                    "trimmed_user_before": trimmed_user_before,
                    "trimmed_user_after": get_trimmed_user(user, auth_event),
                    "comment": comment
                }
            )
            action.save()

        return json_response(data)

census_reset_voter = login_required(CensusResetVoter.as_view())

class Turnout(View):
    def get(self, request, pk):
        permission_required(request.user, 'AuthEvent', 'view', pk)
        ae = get_object_or_404(AuthEvent, pk=pk)

        ids = [pk]
        data = {}
        if ae.children_election_info:
            ids.extend(ae.children_election_info['natural_order'])

        for id in ids:
            id_ae = get_object_or_404(AuthEvent, pk=pk)
            data[id] = {
                'users': id_ae.len_census(),
<<<<<<< HEAD
                'total_votes': id_ae.get_num_votes()
=======
                'total_votes': id_ae.get_num_votes(),
                'votes_per_hour': id_ae.get_votes_per_hour()
>>>>>>> 7d318255
            }
        return json_response(data)

turnout = login_required(Turnout.as_view())

class GetImage(View):
    def get(self, request, pk, uid):
        permission_required(request.user, 'AuthEvent', 'edit', pk)
        ae = get_object_or_404(AuthEvent, pk=pk)
        u = get_object_or_404(UserData, event__pk=pk, user__username=uid)

        fname = u.user.username
        path = os.path.join(settings.IMAGE_STORE_PATH, fname)
        data = {'img': open(path).read()}
        return json_response(data)
get_img = login_required(GetImage.as_view())

class Legal(View):
    def get(self, request, pk = None):
        data = {}
        extended = plugins.call("extend_get_legal", pk)
        if len(extended) > 0:
            data  = extended[0]
        return json_response(data)
legal = Legal.as_view()


class Draft(View):
    def get(self, request):
        user = request.user
        userdata = request.user.userdata
        authevent_pk = userdata.event.pk

        if settings.ADMIN_AUTH_ID != authevent_pk:
            return json_response(
                status=400,
                error_codename=ErrorCodes.BAD_REQUEST)

        pk = user.pk
        permission_required(user, 'UserData', 'edit', pk)

        draft_election = userdata.serialize_draft()
        return json_response(draft_election)

    def post(self, request):
        try:
            req = parse_json_request(request)
        except:
            return json_response(
                status=400,
                error_codename=ErrorCodes.BAD_REQUEST)

        user = request.user
        userdata = request.user.userdata
        authevent_pk = userdata.event.pk

        if settings.ADMIN_AUTH_ID != authevent_pk:
            return json_response(
                status=400,
                error_codename=ErrorCodes.BAD_REQUEST)
        pk = user.pk

        permission_required(user, 'UserData', 'edit', pk)

        draft_election = req.get('draft_election', False)
        if False == draft_election:
            return json_response(
                status=400,
                error_codename=ErrorCodes.BAD_REQUEST)

        userdata.draft_election = draft_election
        userdata.save()

        data = {'status': 'ok'}
        return json_response(data)
draft = login_required(Draft.as_view())

class Deregister(View):
    def post(self, request):
        try:
            if True != settings.ALLOW_DEREGISTER:
                return json_response(
                    status=400,
                    error_codename=ErrorCodes.BAD_REQUEST)
            req = parse_json_request(request)
        except:
            return json_response(
                status=400,
                error_codename=ErrorCodes.BAD_REQUEST)

        user = request.user
        userdata = request.user.userdata
        authevent_pk = userdata.event.pk

        if settings.ADMIN_AUTH_ID != authevent_pk:
            return json_response(
                status=400,
                error_codename=ErrorCodes.BAD_REQUEST)
        pk = user.pk

        permission_required(user, 'UserData', 'edit', pk)
        user.is_active = False
        user.save()

        LOGGER.debug(\
          "Deregister user %r\n",\
          userdata.serialize() )

        data = {'status': 'ok'}
        return json_response(data)

deregister = login_required(Deregister.as_view())



class NewBallotBoxForm(forms.Form):
    name = forms.CharField(max_length=255)

class BallotBoxView(View):
    '''
    Manages ballot boxes related to an election
    '''

    def post(self, request, pk):
        permission_required(
            request.user,
            'AuthEvent', 
            ['edit', 'add-ballot-boxes'],
            pk
        )

        # parse input
        try:
            req = parse_json_request(request)
        except:
            return json_response(
                status=400,
                error_codename=ErrorCodes.BAD_REQUEST)

        # validate event exists and get it
        auth_event = get_object_or_404(AuthEvent, pk=pk)

        # validate input
        new_ballot_box = NewBallotBoxForm(req)
        if not new_ballot_box.is_valid() or not auth_event.has_ballot_boxes:
            return json_response(
                status=400,
                error_codename=ErrorCodes.BAD_REQUEST
            )

        # try to create new object in the db. might fail if bb already exists
        try:
            ballot_box_obj = BallotBox(name=req['name'], auth_event=auth_event)
            ballot_box_obj.save()

            action = Action(
                executer=request.user,
                receiver=None,
                action_name="ballot-box:create",
                event=auth_event,
                metadata=dict(
                    ballot_box_id=ballot_box_obj.id,
                    ballot_box_name=ballot_box_obj.name)
            )
            action.save()

        except Exception as e:
            return json_response(
                status=400,
                error_codename=ErrorCodes.BAD_REQUEST)

        # success!
        data = {'status': 'ok', 'id': ballot_box_obj.pk}
        return json_response(data)

    def get(self, request, pk):
        permission_required(request.user, 'AuthEvent', ['edit', 'list-ballot-boxes'], pk)
        e = get_object_or_404(AuthEvent, pk=pk)

        if e.children_election_info:
            parents2 = e.children_election_info['natural_order']
        else:
            parents2 = []

        filter_str = request.GET.get('filter', None)
        subq = TallySheet.objects\
            .filter(ballot_box=OuterRef('pk'))\
            .order_by('-created', '-id')
        query = BallotBox.objects\
            .filter(
                Q(auth_event_id=pk) |
                Q(auth_event__parent_id=pk) |
                Q(auth_event__parent_id__in=parents2)
            )\
            .annotate(
                last_updated=Subquery(subq.values('created')[:1]),
                creator_id=Subquery(subq.values('creator_id')[:1]),
                creator_username=Subquery(subq.values('creator__username')[:1]),
                num_tally_sheets=Count('tally_sheets')
            )
        
        if filter_str:
            query = query.filter(name__icontains=filter_str)

        query = filter_query(
            filters=request.GET,
            query=query,
            constraints=dict(
                filters={
                    "id": dict(
                        lt=int,
                        gt=int,
                        equals=int
                    ),
                    "last_updated": dict(
                        lt=datetime,
                        gt=datetime,
                        equals=datetime
                    ),
                    "num_tally_sheets": dict(
                        lt=int,
                        gt=int,
                        equals=int
                    ),
                    "name": {
                        "lt": int,
                        "gt": int,
                        "equals": int,
                        "in": "StringList"
                    }
                },
                order_by=['name', 'created', 'last_updated', 'num_tally_sheets'],
                default_ordery_by='name'
            ),
            prefix='ballotbox__',
            contraints_policy='ignore_invalid'
        )

        def serializer(obj):
          tally_sheet = obj.tally_sheets.order_by('-created').first()
          return {
            "id": obj.pk,
            "event_id": obj.auth_event.pk,
            "name": obj.name,
            "created": obj.created.isoformat(),
            "last_updated": obj.last_updated.isoformat() if obj.last_updated else None,
            "creator_id": obj.creator_id,
            "creator_username": obj.creator_username,
            "num_tally_sheets": obj.tally_sheets.count()
          }

        objs = paginate(
          request,
          query,
          serialize_method=serializer,
          elements_name='object_list')
        return json_response(objs)

    def delete(self, request, pk, ballot_box_pk):
        permission_required(request.user, 'AuthEvent', ['edit', 'delete-ballot-boxes'], pk)

        ballot_box_obj = get_object_or_404(
            BallotBox,
            pk=ballot_box_pk,
            auth_event__pk=pk
        )

        action = Action(
            executer=request.user,
            receiver=None,
            action_name="ballot-box:delete",
            event=ballot_box_obj.auth_event,
            metadata=dict(
                ballot_box_id=ballot_box_obj.id,
                ballot_box_name=ballot_box_obj.name
            )
        )

        action.save()
        ballot_box_obj.delete()

        data = {'status': 'ok'}
        return json_response(data)

ballot_box = login_required(BallotBoxView.as_view())


class TallySheetView(View):
    '''
    Registers and lists tally sheets
    '''

    def post(self, request, pk, ballot_box_pk):
        permission_required(
            request.user, 
            'AuthEvent', 
            ['edit', 'add-tally-sheets'], 
            pk
        )

        # parse input
        try:
            req = parse_json_request(request)
        except:
            return json_response(
                status=400,
                error_codename=ErrorCodes.BAD_REQUEST)

        # validate event exists and get it
        ballot_box_obj = get_object_or_404(
            BallotBox,
            pk=ballot_box_pk,
            auth_event__pk=pk,
            auth_event__status=AuthEvent.STOPPED
        )

        # require extra permissions to override tally sheet
        num_versions = ballot_box_obj.tally_sheets.count()
        if num_versions > 0:
            permission_required(
                request.user, 
                'AuthEvent', 
                ['edit', 'override-tally-sheets'], 
                pk
            )

        # validate input
        try:
            check_contract(CONTRACTS['tally_sheet'], req)
        except CheckException as error:
            LOGGER.error(\
                "TallySheetView.post\n"\
                "req '%r'\n"\
                "error '%r'\n"\
                "Stack trace: \n%s",\
                req, error.data, stack_trace_str())
            return json_response(
                status=400,
                error_codename=ErrorCodes.BAD_REQUEST
            )

        # try to create new object in the db
        try:
            tally_sheet_obj = TallySheet(
                ballot_box=ballot_box_obj,
                data=req,
                creator=request.user)
            tally_sheet_obj.save()

            auth_event = ballot_box_obj.auth_event
            if auth_event.parent is None:
                parent_auth_event = auth_event
            else:
                parent_auth_event = auth_event.parent

            action = Action(
                executer=request.user,
                receiver=None,
                action_name="tally-sheet:create",
                event=parent_auth_event,
                metadata=dict(
                    ballot_box_id=ballot_box_obj.id,
                    ballot_box_name=ballot_box_obj.name,
                    num_versions=num_versions,
                    comment=tally_sheet_obj.data['observations'],
                    tally_sheet_id=tally_sheet_obj.id,
                    data=req
                )
            )
            action.save()

        except Exception as e:
            return json_response(
                status=400,
                error_codename=ErrorCodes.BAD_REQUEST
            )

        # send update to ballot-box asynchronously
        update_ballot_boxes_config.apply_async(args=[pk])

        # success!
        data = {'status': 'ok', 'id': tally_sheet_obj.pk}
        return json_response(data)

    def get(self, request, pk, ballot_box_pk, tally_sheet_pk=None):
        permission_required(request.user, 'AuthEvent', ['edit', 'list-tally-sheets'], pk)

        if tally_sheet_pk is None:
            # try to get last tally sheet of the related ballot box, if any
            ballot_box_obj = get_object_or_404(
              BallotBox,
              pk=ballot_box_pk,
              auth_event__pk=pk
            )
            try:
                tally_sheet_obj = ballot_box_obj.tally_sheets.order_by('-created')[0]
            except IndexError:
                return json_response(status=404)
        else:
          # get the tally sheet
          tally_sheet_obj = get_object_or_404(
              TallySheet,
              pk=tally_sheet_pk,
              ballot_box__pk=ballot_box_pk,
              ballot_box__auth_event__pk=pk
          )

        return json_response(dict(
            id=tally_sheet_obj.id,
            created=tally_sheet_obj.created.isoformat(),
            creator_id=tally_sheet_obj.creator.id,
            creator_username=tally_sheet_obj.creator.username,
            ballot_box_id=tally_sheet_obj.ballot_box.id,
            data=tally_sheet_obj.data,
        ))

    def delete(self, request, pk, ballot_box_pk, tally_sheet_pk):
        permission_required(request.user, 'AuthEvent', ['edit', 'delete-tally-sheets'], pk)

        # get the tally sheet
        tally_sheet_obj = get_object_or_404(
            TallySheet,
            pk=tally_sheet_pk,
            ballot_box__pk=ballot_box_pk,
            ballot_box__auth_event__pk=pk
        )

        auth_event = tally_sheet_obj.ballot_box.auth_event
        if auth_event.parent is None:
            parent_auth_event = auth_event
        else:
            parent_auth_event = auth_event.parent

        action = Action(
            executer=request.user,
            receiver=None,
            action_name="tally-sheet:delete",
            event=parent_auth_event,
            metadata=dict(
                id=tally_sheet_obj.id,
                created=tally_sheet_obj.created.isoformat(),
                ballot_box_id=tally_sheet_obj.ballot_box.id,
                ballot_box_name=tally_sheet_obj.ballot_box.name,
                data=tally_sheet_obj.data,
                creator_id=tally_sheet_obj.creator.id,
                creator_username=tally_sheet_obj.creator.username
            )
        )

        action.save()
        tally_sheet_obj.delete()

        # send update to ballot-box asynchronously
        update_ballot_boxes_config.apply_async(args=[pk])

        data = {'status': 'ok'}
        return json_response(data)

tally_sheet = login_required(TallySheetView.as_view())

class TallyStatusView(View):

    def post(self, request, pk):
        '''
        Launches the tallly in a celery background task. If the
        election has children, also launches the tally for them.
        '''
        # check permissions
        permission_required(
            request.user, 
            'AuthEvent', 
            ['edit', 'tally'], 
            pk
        )

        # get AuthEvent and parse request json
        auth_event = get_object_or_404(AuthEvent, pk=pk)
        req = parse_json_request(request)

        # cannot launch tally on an election whose voting period is still open
        # or has not even started.
        if auth_event.status != AuthEvent.STOPPED and not settings.ENABLE_MULTIPLE_TALLIES:
            return json_response(
                status=400,
                error_codename=ErrorCodes.BAD_REQUEST
            )
        
        # Stablishes the tally mode. It can be either:
        # - 'all': all cast votes will be counted.
        # - 'active': only cast votes related to currently active voters will
        #   be counted.
        tally_mode = req.get('mode', 'active')
        if tally_mode not in ['active', 'all']:
            return json_response(
                status=400,
                error_codename=ErrorCodes.BAD_REQUEST
            )

        # Stablishes the tally force type. It can be either:
        # - 'do-not-force': only initiates the tally for an election if it
        #   didn't start.
        # - 'force-untallied': starts again the tally of any pending or
        #   untallied  election.
        # - 'force-all': starts again the tally of all the elections, even 
        #   those already tallied.
        force_tally = req.get('force_tally', 'do-not-force')
        if force_tally not in ['do-not-force', 'force-untallied', 'force-all']:
            return json_response(
                status=400,
                error_codename=ErrorCodes.BAD_REQUEST
            )
        
        # allows to launch only the tally of specific children elections
        # when an election is a parent election
        children_election_ids = req.get('children_election_ids', None)
        if children_election_ids is not None:
            if (
                type(children_election_ids) != list or
                (
                    len(children_election_ids) > 0 and
                    auth_event.children_election_info is None
                )
            ):
                return json_response(
                    status=400,
                    error_codename=ErrorCodes.BAD_REQUEST
                )
            for election_id in children_election_ids:
                if (
                    type(election_id) != int or
                    election_id not in auth_event.children_election_info['natural_order']
                ):
                    return json_response(
                        status=400,
                        error_codename=ErrorCodes.BAD_REQUEST
                    )
        
        # list with all the elections to be tallied. Parent elections
        # are also tallied, although as virtual
        if auth_event.children_election_info is None:
            auth_events = [auth_event]
        else:
            auth_events = [
                get_object_or_404(AuthEvent, pk=election_id)
                for election_id in auth_event.children_election_info['natural_order']
                if (
                    election_id in children_election_ids or
                    children_election_ids is None
                )
            ] + [auth_event]
        
        # set the pending status accordingly
        for auth_event_to_tally in auth_events:
            if settings.ENABLE_MULTIPLE_TALLIES or (
                auth_event_to_tally.tally_status == AuthEvent.NOT_STARTED or
                (
                    auth_event_to_tally.tally_status == AuthEvent.PENDING and
                    force_tally in ['force-untallied', 'force-all']
                ) or (
                    auth_event_to_tally.tally_status in [
                        AuthEvent.STARTED,
                        AuthEvent.SUCCESS
                    ] and
                    force_tally in ['force-all']
                )
            ):
                # set tally status to pending and set the tally mode
                previous_tally_status = auth_event_to_tally.tally_status
                previous_tally_mode = auth_event_to_tally.tally_mode
                auth_event_to_tally.tally_status = AuthEvent.PENDING
                auth_event_to_tally.tally_mode = tally_mode
                auth_event_to_tally.save()

                # log the action
                action = Action(
                    executer=request.user,
                    receiver=None,
                    action_name='authevent:tally',
                    event=auth_event,
                    metadata=dict(
                        auth_event=auth_event_to_tally.pk,
                        previous_tally_status=previous_tally_status,
                        previous_tally_mode=previous_tally_mode,
                        force_tally=force_tally,
                        tally_mode=tally_mode,
                        forced=(previous_tally_status != AuthEvent.NOT_STARTED)
                    )
                )
                action.save()

        # we don't launch the tally here, it will be catched by
        # celery task
        return json_response()

    def get(self, request, pk):
        '''
        Returns the tally status of an election and its children
        '''
        permission_required(
            request.user, 
            'AuthEvent', 
            ['edit', 'view-stats'], 
            pk
        )
        auth_event = get_object_or_404(AuthEvent, pk=pk)
        if election.children_election_info is not None:
            children_election_info = [
                dict(
                    election_id=election_id,
                    tally_status=AuthEvent.objects\
                        .get(pk=election_id)\
                        .tally_status
                )
                for election_id in election.children_election_info
            ]
        else:
            children_election_info = None

        data = dict(
            auth_event_id=auth_event.id,
            tally_status=auth_event.tally_status,
            children_election_info=children_election_info
        )
        return json_response(data)

tally_status = login_required(TallyStatusView.as_view())


class CalculateResultsView(View):

    def post(self, request, pk):
        '''
        Launches the results calculation in a celery background task. 
        If the election has parents and children, also launches the results 
        calculation there.
        '''
        # check permissions
        permission_required(
            request.user, 
            'AuthEvent', 
            ['edit', 'calculate-results'], 
            pk
        )

        # calculate this and parent elections
        auth_event = get_object_or_404(AuthEvent, pk=pk)
        event_id_list = []
        config = request.body.decode('utf-8')

        def append_children(auth_event, event_id_list, config):
            '''
            It appends first the leaves in the tree, then its parents
            '''
            if auth_event.children_election_info is not None:
                for child_id in auth_event.children_election_info['natural_order']:
                    child_obj = AuthEvent.objects.get(pk=child_id)
                    
                    # config is only for current auth_event, set to None for
                    # the others so that we don't change other's config
                    append_children(child_obj, event_id_list, None)

            event_id_list.append({"id": auth_event.id, "config": config})

        def append_parents(auth_event, event_id_list):
            '''
            Append to the list the parents recursively
            '''
            if auth_event.parent:
                event_id_list.append({"id": auth_event.parent.id, "config": None})
                append_parents(auth_event.parent, event_id_list)

        append_children(auth_event, event_id_list, config)
        append_parents(auth_event, event_id_list)

        calculate_results_task.apply_async(
            args=[
                request.user.id,
                event_id_list
            ]
        )

        return json_response()
calculate_results = login_required(CalculateResultsView.as_view())


class PublishResultsView(View):

    def post(self, request, pk):
        '''
        Launches the results publication in a celery background task. 
        If the election has children, also launches the results 
        publication there.
        '''
        # check permissions
        permission_required(
            request.user, 
            'AuthEvent', 
            ['edit', 'publish-results'], 
            pk
        )
        
        # publish this and children elections
        auth_event = get_object_or_404(AuthEvent, pk=pk)
        publish_results_task.apply_async(
            args=[
                request.user.id,
                auth_event.id,
                True # visit_children
            ]
        )

        if auth_event.parent:
            publish_results_task.apply_async(
                args=[
                    request.user.id,
                    auth_event.parent.id,
                    False # visit_children
                ]
            )
            if auth_event.parent.parent:
                publish_results_task.apply_async(
                    args=[
                        request.user.id,
                        auth_event.parent.parent.id,
                        False # visit_children
                    ]
                )

        return json_response()
publish_results = login_required(PublishResultsView.as_view())


class UnpublishResultsView(View):

    def post(self, request, pk):
        '''
        Launches the results depublication in a celery background task. 
        If the election has children, also launches the results 
        depublication there.
        '''
        # check permissions
        permission_required(
            request.user, 
            'AuthEvent', 
            ['edit', 'publish-results'], 
            pk
        )
        
        # unpublish this and children elections
        auth_event = get_object_or_404(AuthEvent, pk=pk)
        unpublish_results_task.apply_async(
            args=[
                request.user.id,
                auth_event.id
            ]
        )

        return json_response()
unpublish_results = login_required(UnpublishResultsView.as_view())



class ScheduledEventsView(View):

    def post(self, request, pk):
        '''
        Schedules authevent events such as start or stop of an election.
        '''
        # check permissions
        permission_required(
            request.user,
            'AuthEvent',
            ['edit', 'schedule-events'],
            pk
        )

        # validate input
        req_json = parse_json_request(request)
        try:
            ScheduledEventsSchema().load(req_json)
        except MarshMallowValidationError as error:
            return json_response(
                status=400,
                message=str(error.messages),
                error_codename=ErrorCodes.BAD_REQUEST
            )

        scheduled_events = req_json

        auth_event = get_object_or_404(AuthEvent, pk=pk)
        auth_event.scheduled_events = scheduled_events
        auth_event.save()

        return json_response()
scheduled_events = login_required(ScheduledEventsView.as_view())


class SetPublicCandidatesView(View):

    def post(self, request, pk):
        '''
        Launches the setting of public candidates in a celery background task.
        If the election has children, also launches the same task there.
        '''
        # check permissions
        permission_required(
            request.user,
            'AuthEvent',
            ['edit', 'set-public-candidates'],
            pk
        )

        # parse input
        req_json = parse_json_request(request)
        if (
            "publicCandidates" not in req_json or
            not isinstance(req_json['publicCandidates'], bool)
        ):
            return json_response(
                status=400,
                error_codename=ErrorCodes.BAD_REQUEST
            )
        make_public = req_json['publicCandidates']

        auth_event = get_object_or_404(AuthEvent, pk=pk)
        set_public_candidates_task.apply_async(
            args=[
                request.user.id,
                auth_event.id,
                make_public
            ]
        )

        return json_response()
set_public_candidates = login_required(SetPublicCandidatesView.as_view())



class SetAuthenticateOtlPeriodView(View):

    def post(self, request, pk):
        '''
        Sets the Authenticate OTL Period
        '''
        # check permissions
        permission_required(
            request.user,
            'AuthEvent',
            ['edit', 'set-authenticate-otl-period'],
            pk
        )

        # parse input
        req_json = parse_json_request(request)
        if (
            "set_authenticate_otl_period" not in req_json or
            not isinstance(req_json['set_authenticate_otl_period'], bool)
        ):
            return json_response(
                status=400,
                error_codename=ErrorCodes.BAD_REQUEST
            )
        authenticate_otl_period = req_json['set_authenticate_otl_period']

        auth_event = get_object_or_404(AuthEvent, pk=pk)
        auth_event.inside_authenticate_otl_period = authenticate_otl_period
        auth_event.save()
        action = Action(
            executer=request.user,
            receiver=None,
            action_name="authevent:set-authenticate-otl-period",
            event=auth_event,
            metadata={
                "authenticate_otl_period": authenticate_otl_period
            }
        )
        action.save()

        return json_response()

set_authenticate_otl_period = login_required(
    SetAuthenticateOtlPeriodView.as_view()
)

class AllowTallyView(View):

    def post(self, request, pk):
        '''
        Launches the results publication in a celery background task. 
        If the election has children, also launches the results 
        publication there.
        '''
        # check permissions
        permission_required(
            request.user, 
            'AuthEvent', 
            ['edit', 'allow-tally'], 
            pk
        )
        
        # allow tally of this and children elections
        auth_event = get_object_or_404(AuthEvent, pk=pk)
        allow_tally_task.apply_async(
            args=[
                request.user.id,
                auth_event.id
            ]
        )

        return json_response()
allow_tally = login_required(AllowTallyView.as_view())


class GetHighestAutheventView(View):
    def get(self, request):
        permission_required(request.user, 'ACL', 'view')
        try:
            highest_pk = AuthEvent.objects.latest('pk').pk
        except AuthEvent.DoesNotExist:
            highest_pk = 1

        return json_response(dict(
            highest_id=highest_pk
        ))
get_highest_authevent = login_required(GetHighestAutheventView.as_view())<|MERGE_RESOLUTION|>--- conflicted
+++ resolved
@@ -2366,12 +2366,8 @@
             id_ae = get_object_or_404(AuthEvent, pk=pk)
             data[id] = {
                 'users': id_ae.len_census(),
-<<<<<<< HEAD
-                'total_votes': id_ae.get_num_votes()
-=======
                 'total_votes': id_ae.get_num_votes(),
                 'votes_per_hour': id_ae.get_votes_per_hour()
->>>>>>> 7d318255
             }
         return json_response(data)
 
